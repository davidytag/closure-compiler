/*
 * Copyright 2011 The Closure Compiler Authors.
 *
 * Licensed under the Apache License, Version 2.0 (the "License");
 * you may not use this file except in compliance with the License.
 * You may obtain a copy of the License at
 *
 *     http://www.apache.org/licenses/LICENSE-2.0
 *
 * Unless required by applicable law or agreed to in writing, software
 * distributed under the License is distributed on an "AS IS" BASIS,
 * WITHOUT WARRANTIES OR CONDITIONS OF ANY KIND, either express or implied.
 * See the License for the specific language governing permissions and
 * limitations under the License.
 */
package com.google.javascript.jscomp;

import static com.google.common.base.Preconditions.checkArgument;
import static com.google.common.base.Preconditions.checkNotNull;
import static com.google.common.base.Preconditions.checkState;

import com.google.common.base.Predicate;
import com.google.common.base.Predicates;
import com.google.common.collect.ImmutableCollection;
import com.google.common.collect.ImmutableList;
import com.google.javascript.jscomp.NodeTraversal.AbstractPostOrderCallback;
import com.google.javascript.jscomp.deps.ModuleLoader;
import com.google.javascript.jscomp.deps.ModuleLoader.ModulePath;
import com.google.javascript.jscomp.parsing.parser.FeatureSet;
import com.google.javascript.rhino.IR;
import com.google.javascript.rhino.JSDocInfo;
import com.google.javascript.rhino.JSDocInfoBuilder;
import com.google.javascript.rhino.Node;
import java.util.ArrayList;
import java.util.List;
import java.util.Objects;

/**
 * Rewrites a CommonJS module http://wiki.commonjs.org/wiki/Modules/1.1.1 into a form that can be
 * safely concatenated. Does not add a function around the module body but instead adds suffixes to
 * global variables to avoid conflicts. Calls to require are changed to reference the required
 * module directly.
 */
public final class ProcessCommonJSModules extends NodeTraversal.AbstractPreOrderCallback
    implements CompilerPass {
  private static final String EXPORTS = "exports";
  private static final String MODULE = "module";
  private static final String REQUIRE = "require";
  private static final String WEBPACK_REQUIRE = "__webpack_require__";

  public static final DiagnosticType UNKNOWN_REQUIRE_ENSURE =
      DiagnosticType.warning(
          "JSC_COMMONJS_UNKNOWN_REQUIRE_ENSURE_ERROR", "Unrecognized require.ensure call: {0}");

  public static final DiagnosticType SUSPICIOUS_EXPORTS_ASSIGNMENT =
      DiagnosticType.warning(
          "JSC_COMMONJS_SUSPICIOUS_EXPORTS_ASSIGNMENT",
          "Suspicious re-assignment of \"exports\" variable."
              + " Did you actually intend to export something?");

  private final AbstractCompiler compiler;
  private final String exportPropertyName;

  /**
   * Creates a new ProcessCommonJSModules instance which can be used to rewrite CommonJS modules to
   * a concatenable form.
   *
   * @param compiler The compiler
   */
  public ProcessCommonJSModules(AbstractCompiler compiler) {
    this.compiler = compiler;
    if (compiler.getOptions().getLanguageIn().toFeatureSet().has(
        FeatureSet.Feature.KEYWORDS_AS_PROPERTIES)) {
      this.exportPropertyName = "default";
    } else {
      this.exportPropertyName = "cjs";
    }
  }

  @Override
  public void process(Node externs, Node root) {
    NodeTraversal.traverseEs6(compiler, root, this);
  }

  @Override
  public boolean shouldTraverse(NodeTraversal t, Node n, Node parent) {
    if (n.isRoot()) {
      return true;
    } else if (n.isScript()) {
      if (compiler.getOptions().getModuleResolutionMode() == ModuleLoader.ResolutionMode.WEBPACK) {
        removeWebpackModuleShim(n);
      }

      FindImportsAndExports finder = new FindImportsAndExports();
      NodeTraversal.traverseEs6(compiler, n, finder);

      CompilerInput.ModuleType moduleType = compiler.getModuleTypeByName(
          getModuleName(compiler.getInput(n.getInputId())));

      boolean forceModuleDetection = moduleType == CompilerInput.ModuleType.IMPORTED_SCRIPT;
      boolean defaultExportIsConst = true;

      boolean isCommonJsModule = finder.isCommonJsModule();
      ImmutableList.Builder<ExportInfo> exports = ImmutableList.builder();
      boolean needsRetraverse = rewriteWebpackEsmDynamicImports(finder.getWebpackEsmDynamicImports());
      if (isCommonJsModule || forceModuleDetection) {
        finder.reportModuleErrors();

        if (!finder.umdPatterns.isEmpty()) {
          if (finder.replaceUmdPatterns()) {
            needsRetraverse = true;
          }
          // Removing the IIFE rewrites vars. We need to re-traverse
          // to get the new references.
          if (removeIIFEWrapper(n)) {
            needsRetraverse = true;
          }

          if (needsRetraverse) {
            finder = new FindImportsAndExports();
            NodeTraversal.traverseEs6(compiler, n, finder);
          }
        }

        defaultExportIsConst = finder.initializeModule();

        //UMD pattern replacement can leave detached export references - don't include those
        for (ExportInfo export : finder.getModuleExports()) {
          if (NodeUtil.getEnclosingScript(export.node) != null) {
            exports.add(export);
          }
        }
        for (ExportInfo export : finder.getExports()) {
          if (NodeUtil.getEnclosingScript(export.node) != null) {
            exports.add(export);
          }
        }
      } else if (needsRetraverse) {
        finder = new FindImportsAndExports();
        NodeTraversal.traverseEs6(compiler, n, finder);
      }

      NodeTraversal.traverseEs6(
          compiler,
          n,
          new RewriteModule(isCommonJsModule || forceModuleDetection, exports.build(),
              defaultExportIsConst));
    }
    return false;
  }

  public static String getModuleName(CompilerInput input) {
    ModulePath modulePath = input.getPath();
    if (modulePath == null) {
      return null;
    }

    return getModuleName(modulePath);
  }

  public static String getModuleName(ModulePath input) {
    return input.toModuleName();
  }

  public String getBasePropertyImport(String moduleName) {
    if (compiler.getModuleTypeByName(moduleName) == CompilerInput.ModuleType.ES6
        || compiler.getModuleTypeByName(moduleName) == CompilerInput.ModuleType.GOOG) {
      return moduleName;
    }

    return moduleName + "." + exportPropertyName;
  }

  public boolean isCommonJsImport(Node requireCall) {
    return isCommonJsImport(requireCall, compiler.getOptions().getModuleResolutionMode());
  }

  /**
   * Recognize if a node is a module import. We recognize two forms:
   *
   * <ul>
   *   <li> require("something";
   *   <li> webpack_require__(4); // only when the module resolution is WEBPACK
   * </ul>
   */
  public static boolean isCommonJsImport(Node requireCall, ModuleLoader.ResolutionMode resolutionMode) {
    if (requireCall.isCall() && requireCall.hasTwoChildren()) {
      if (resolutionMode == ModuleLoader.ResolutionMode.WEBPACK
          && requireCall.getFirstChild().matchesQualifiedName(WEBPACK_REQUIRE)
          && requireCall.getSecondChild().isNumber()) {
        return true;
      } else if (requireCall.getFirstChild().matchesQualifiedName(REQUIRE)
          && requireCall.getSecondChild().isString()) {
        return true;
      }
    } else if (requireCall.isCall()
        && requireCall.getChildCount() == 3
        && resolutionMode == ModuleLoader.ResolutionMode.WEBPACK
        && requireCall.getFirstChild().isQualifiedName()
        && requireCall.getFirstChild().matchesQualifiedName(WEBPACK_REQUIRE + ".bind")
        && requireCall.getSecondChild().isNull()
        && requireCall.getChildAtIndex(2).isNumber()) {
      return true;
    }
    return false;
  }

  public String getCommonJsImportPath(Node requireCall) {
    return getCommonJsImportPath(requireCall, compiler.getOptions().getModuleResolutionMode());
  }

  public static String getCommonJsImportPath(Node requireCall, ModuleLoader.ResolutionMode resolutionMode) {
    if (resolutionMode == ModuleLoader.ResolutionMode.WEBPACK) {
      if (requireCall.getSecondChild().isNumber()) {
        return String.valueOf(Double.valueOf(requireCall.getSecondChild().getDouble()).intValue());
      } else if (requireCall.getChildCount() >= 3 && requireCall.getChildAtIndex(2).isNumber()) {
        return String.valueOf(Double.valueOf(requireCall.getChildAtIndex(2).getDouble()).intValue());
      }
    }

    return requireCall.getSecondChild().getString();
  }

  /**
   * Recognize if a node is a module export. We recognize several forms:
   *
   * <ul>
   *   <li> module.exports = something;
   *   <li> module.exports.something = something;
   *   <li> exports.something = something;
   * </ul>
   *
   * <p>In addition, we only recognize an export if the base export object is not defined or is
   * defined in externs.
   */
  public static boolean isCommonJsExport(NodeTraversal t, Node export, ModuleLoader.ResolutionMode resolutionMode) {
    if (export.matchesQualifiedName(MODULE + "." + EXPORTS)) {
      Var v = t.getScope().getVar(MODULE);
      if (v == null || v.isExtern()) {
        return true;
      }
    } else if (export.isName() && EXPORTS.equals(export.getString())) {
      Var v = t.getScope().getVar(export.getString());
      if (v == null || v.isGlobal()) {
        return true;
      }
    }
    return false;
  }

  private boolean isCommonJsExport(NodeTraversal t, Node export) {
    return ProcessCommonJSModules.isCommonJsExport(t, export, compiler.getOptions().getModuleResolutionMode());
  }

    /**
     * Recognize if a node is a dynamic module import. We recognize two forms:
     *
     *  - require.ensure([deps], function(require) {});
     *  - __webpack_require__.(4); // only when the module resolution is WEBPACK
     */
  public static boolean isCommonJsDynamicImportCallback(Node n, ModuleLoader.ResolutionMode resolutionMode) {
    if (resolutionMode != ModuleLoader.ResolutionMode.WEBPACK) {
      return false;
    }
    if (n.isFunction() && isWebpackRequireEnsureCallback(n)) {
      return true;
    }

    return false;
  }

  private static boolean isWebpackRequireEnsureCallback(Node fnc) {
    checkArgument(fnc.isFunction());
    Node fncParams = NodeUtil.getFunctionParameters(fnc);
    if (!(fncParams.hasOneChild()
        && fncParams.getFirstChild().isName()
        && fncParams.getFirstChild().getString().equals("require"))) {
      return false;
    }

    if (!(fnc.getParent().isGetProp()
        && fnc.getGrandparent() != null
        && fnc.getGrandparent().isCall())) {
      return false;
    }
    Node call = fnc.getGrandparent();
    if (call.getPrevious().isGetProp()
        && call.getPrevious().getFirstChild().isCall()
        && call.getPrevious().getFirstFirstChild().isGetProp()
        && call.getPrevious().getFirstFirstChild().isQualifiedName()
        && call.getPrevious().getFirstFirstChild().matchesQualifiedName("__webpack_require__.e")) {
      return true;
    }

    return false;
  }

  /**
   * Information on a Universal Module Definition A UMD is an IF statement and a reference to which
   * branch contains the commonjs export
   */
  static class UmdPattern {
    final Node ifRoot;
    final Node activeBranch;

    UmdPattern(Node ifRoot, Node activeBranch) {
      this.ifRoot = ifRoot;
      this.activeBranch = activeBranch;
    }
  }

  static class ExportInfo {
    final Node node;
    final Scope scope;

    ExportInfo(Node node, Scope scope) {
      this.node = node;
      this.scope = scope;
    }
  }

  private Node getBaseQualifiedNameNode(Node n) {
    Node refParent = n;
    while (refParent.getParent() != null && refParent.getParent().isQualifiedName()) {
      refParent = refParent.getParent();
    }

    return refParent;
  }

  /**
   * UMD modules are often wrapped in an IIFE for cases where they are used as scripts instead of
   * modules. Remove the wrapper.
   * @return Whether an IIFE wrapper was found and removed.
   */
  private boolean removeIIFEWrapper(Node root) {
    checkState(root.isScript());
    Node n = root.getFirstChild();

    // Sometimes scripts start with a semicolon for easy concatenation.
    // Skip any empty statements from those
    while (n != null && n.isEmpty()) {
      n = n.getNext();
    }

    // An IIFE wrapper must be the only non-empty statement in the script,
    // and it must be an expression statement.
    if (n == null || !n.isExprResult() || n.getNext() != null) {
      return false;
    }

    // Function expression can be forced with !, just skip !
    // TODO(ChadKillingsworth):
    //   Expression could also be forced with: + - ~ void
    //   ! ~ void can be repeated any number of times
    if (n != null && n.getFirstChild() != null && n.getFirstChild().isNot()) {
      n = n.getFirstChild();
    }

    Node call = n.getFirstChild();
    if (call == null || !call.isCall()) {
      return false;
    }

    // Find the IIFE call and function nodes
    Node fnc;
    if (call.getFirstChild().isFunction()) {
      fnc = n.getFirstFirstChild();
    } else if (call.getFirstChild().isGetProp()
        && call.getFirstFirstChild().isFunction()
        && call.getFirstFirstChild().getNext().isString()
        && call.getFirstFirstChild().getNext().getString().equals("call")) {
      fnc = call.getFirstFirstChild();

      // We only support explicitly binding "this" to the parent "this" or "exports"
      if (!(call.getSecondChild() != null
          && (call.getSecondChild().isThis() || call.getSecondChild().matchesQualifiedName(EXPORTS)))) {
        return false;
      }
    } else {
      return false;
    }

    if (NodeUtil.isVarArgsFunction(fnc)) {
      return false;
    }

    CompilerInput ci = compiler.getInput(root.getInputId());
    ModulePath modulePath = ci.getPath();
    if (modulePath == null) {
      return false;
    }

    String iifeLabel = getModuleName(modulePath) + "_iifeWrapper";

    FunctionToBlockMutator mutator =
        new FunctionToBlockMutator(compiler, compiler.getUniqueNameIdSupplier());
    Node block = mutator.mutateWithoutRenaming(iifeLabel, fnc, call, null, false, false);
    root.removeChildren();
    root.addChildrenToFront(block.removeChildren());
    reportNestedScopesDeleted(fnc);
    compiler.reportChangeToEnclosingScope(root);

    return true;
  }

  /**
   * For AMD wrappers, webpack adds a shim for the "module" variable. We need
   * that to be a free var so we correct the reference.
   */
  private void removeWebpackModuleShim(Node root) {
    checkState(root.isScript());
    Node n = root.getFirstChild();

    // Sometimes scripts start with a semicolon for easy concatenation.
    // Skip any empty statements from those
    while (n != null && n.isEmpty()) {
      n = n.getNext();
    }

    // An IIFE wrapper must be the only non-empty statement in the script,
    // and it must be an expression statement.
    if (n == null || !n.isExprResult() || n.getNext() != null) {
      return;
    }

    Node call = n.getFirstChild();
    if (call == null || !call.isCall()) {
      return;
    }

    // Find the IIFE call and function nodes
    Node fnc;
    if (call.getFirstChild().isFunction()) {
      fnc = n.getFirstFirstChild();
    } else if (call.getFirstChild().isGetProp()
        && call.getFirstFirstChild().isFunction()
        && call.getFirstFirstChild().getNext().isString()
        && call.getFirstFirstChild().getNext().getString().equals("call")) {
      fnc = call.getFirstFirstChild();
    } else {
      return;
    }

    Node params = NodeUtil.getFunctionParameters(fnc);
    Node moduleParam = null;
    Node param = params.getFirstChild();
    int paramNumber = 0;
    while(param != null) {
      paramNumber++;
      if (param.isName() && param.getString().equals(MODULE)) {
        moduleParam = param;
        break;
      }
      param = param.getNext();
    }
    if (moduleParam == null) {
      return;
    }

    boolean isFreeCall = call.getBooleanProp(Node.FREE_CALL);
    Node arg = call.getChildAtIndex(isFreeCall ? paramNumber : paramNumber + 1);
    if (arg == null) {
      return;
    }

    if (arg.isCall()
        && arg.getFirstChild().isCall()
        && isCommonJsImport(arg.getFirstChild())
        && arg.getSecondChild().isName()
        && arg.getSecondChild().getString().equals(MODULE)) {
      String importPath = getCommonJsImportPath(arg.getFirstChild());

      ModulePath modulePath =
          compiler.getInput(root.getInputId())
              .getPath()
              .resolveJsModule(
                  importPath,
                  arg.getSourceFileName(),
                  arg.getLineno(),
                  arg.getCharno());
      if (modulePath == null) {
        // The module loader will issue an error
        return;
      }

      if (modulePath.toString().contains("/buildin/module.js")) {
        arg.detachFromParent();
        param.detachFromParent();
        compiler.reportChangeToEnclosingScope(call);
      }
    }
  }

  private boolean rewriteWebpackEsmDynamicImports(List<Node> calls) {
    if (calls.size() == 0) {
      return false;
    }
    for (Node call : calls) {
      ArrayList<String> moduleImportPaths = new ArrayList<>();
      moduleImportPaths.add(getCommonJsImportPath(call.getSecondChild()));
      Node importCall = call.getFirstFirstChild();

      if (importCall.getNext() != null
          && importCall.getNext().isString()
          && importCall.getNext().getString().equals("then")) {
        // __webpack_require__.e(1).then(__webpack_require("2")).then(obj => {});
        if (call.getNext() != null
            && call.getNext().isString()
            && call.getNext().getString().equals("then")) {
          Node thenTarget = call.getParent().getNext();

          call.replaceWith(importCall.detach());
          reportNestedScopesDeleted(call);

          Node fncParams = NodeUtil.getFunctionParameters(thenTarget);
          Node fncBody = NodeUtil.getFunctionBody(thenTarget);
          Node script = NodeUtil.getEnclosingScript(thenTarget);
          CompilerInput input = compiler.getInput(script.getInputId());
          int currentModuleNameIndex = 0;
          if (fncParams.hasOneChild()) {
            Node currentParam = fncParams.getFirstChild();

            // We avoid using the getModuleName helper method because
            // ESM Dynamic imports always import the module export object - never the default property
            ModulePath moduleImportPath =
                input
                    .getPath()
                    .resolveJsModule(
                        moduleImportPaths.get(currentModuleNameIndex),
                        currentParam.getSourceFileName(),
                        currentParam.getLineno(),
                        currentParam.getCharno());

            if (!fncBody.isNormalBlock()) {
              Node block = IR.block();
              if (!NodeUtil.isStatement(fncBody)) {
                block.addChildToFront(IR.exprResult(fncBody.detach()));
              } else {
                block.addChildToFront(fncBody.detach());
              }
              block.useSourceInfoFromForTree(fncBody);
              thenTarget.addChildAfter(block, fncParams);
              fncBody = block;
            }

            fncBody.addChildToFront(
                IR.var(currentParam.detach(), IR.name(moduleImportPath.toModuleName()))
                    .useSourceInfoIfMissingFrom(currentParam));

            compiler.reportChangeToChangeScope(thenTarget);
          }
        } else if (call.getFirstChild().isGetProp()
            && call.getFirstChild().getSecondChild().isString()
            && call.getFirstChild().getSecondChild().getString().equals("then")
            && isCommonJsImport(call.getSecondChild())) {
          Node requireCall = call.getSecondChild();
          Node fnc = IR.function(
              IR.name(""),
              IR.paramList(),
              IR.block()).useSourceInfoIfMissingFromForTree(requireCall);

          requireCall.replaceWith(fnc);

          NodeUtil.getFunctionBody(fnc).addChildToFront(IR.returnNode(requireCall).useSourceInfoFrom(requireCall));
          compiler.reportChangeToChangeScope(fnc);
        }
      }
    }
    return true;
  }

  /**
   * Traverse the script. Find all references to CommonJS require (import) and module.exports or
   * export statements. Rewrites any require calls to reference the rewritten module name.
   */
  class FindImportsAndExports implements NodeTraversal.Callback {
    private boolean hasGoogProvideOrModule = false;
    private Node script = null;

    boolean isCommonJsModule() {
      return (exports.size() > 0 || moduleExports.size() > 0) && !hasGoogProvideOrModule;
    }

    List<UmdPattern> umdPatterns = new ArrayList<>();
    List<ExportInfo> moduleExports = new ArrayList<>();
    List<ExportInfo> exports = new ArrayList<>();
    List<Node> webpackEsmDynamicImports = new ArrayList<>();
    List<JSError> errors = new ArrayList<>();

    public List<ExportInfo> getModuleExports() {
      return ImmutableList.copyOf(moduleExports);
    }

    public List<ExportInfo> getExports() {
      return ImmutableList.copyOf(exports);
    }

    public List<Node> getWebpackEsmDynamicImports() {
      return ImmutableList.copyOf(webpackEsmDynamicImports);
    }

    @Override
    public boolean shouldTraverse(NodeTraversal nodeTraversal, Node n, Node parent) {
      if (n.isScript()) {
        checkState(this.script == null);
        this.script = n;
      }
      return true;
    }

    @Override
    public void visit(NodeTraversal t, Node n, Node parent) {
      if (t.inGlobalScope()) {
        // Check for goog.provide or goog.module statements
        if (parent == null
            || NodeUtil.isControlStructure(parent)
            || NodeUtil.isStatementBlock(parent)) {
          if (n.isExprResult()) {
            Node maybeGetProp = n.getFirstFirstChild();
            if (maybeGetProp != null
                && (maybeGetProp.matchesQualifiedName("goog.provide")
                    || maybeGetProp.matchesQualifiedName("goog.module"))) {
              hasGoogProvideOrModule = true;
            }
          }
        }
      }

      // Find require.ensure calls
      if (n.isCall() && n.getFirstChild().matchesQualifiedName("require.ensure")) {
        visitRequireEnsureCall(t, n);
      }

      if (n.matchesQualifiedName(MODULE + "." + EXPORTS)) {
        if (isCommonJsExport(t, n)) {
          moduleExports.add(new ExportInfo(n, t.getScope()));

          // If the module.exports statement is nested in the then branch of an if statement,
          // assume the if statement is an UMD pattern with a common js export in the then branch
          // This seems fragile but has worked well for a long time.
          // TODO(ChadKillingsworth): Discover if there is a better way to detect these.
          Node ifAncestor = getOutermostIfAncestor(parent);
          if (ifAncestor != null) {
            UmdPattern existingPattern = findUmdPattern(umdPatterns, ifAncestor);
            if (existingPattern != null) {
              umdPatterns.remove(existingPattern);
            }
            Node enclosingIf = NodeUtil.getEnclosingNode(n, new Predicate<Node>() {
              @Override
              public boolean apply(Node node) {
                return node.isIf() || node.isHook();
              }
            });
            umdPatterns.add(new UmdPattern(ifAncestor, enclosingIf.getSecondChild()));
          }
        }
      } else if (n.matchesQualifiedName("define.amd")) {
        // If a define.amd statement is nested in the then branch of an if statement,
        // assume the if statement is an UMD pattern with a common js export
        // in the else branch
        // This seems fragile but has worked well for a long time.
        // TODO(ChadKillingsworth): Discover if there is a better way to detect these.
        Node ifAncestor = getOutermostIfAncestor(parent);
        if (ifAncestor != null && findUmdPattern(umdPatterns, ifAncestor) == null) {
          umdPatterns.add(new UmdPattern(ifAncestor, ifAncestor.getChildAtIndex(2)));
        }
      }

      if (n.isName() && EXPORTS.equals(n.getString())) {
        Var v = t.getScope().getVar(EXPORTS);
        if (v == null || v.isGlobal()) {
          Node qNameRoot = getBaseQualifiedNameNode(n);
          if (qNameRoot != null
              && qNameRoot.matchesQualifiedName(EXPORTS)
              && NodeUtil.isLValue(qNameRoot)) {
            // Match the special assignment
            // exports = module.exports
            if (n.getGrandparent().isExprResult()
                && n.getNext() != null
                && ((n.getNext().isGetProp()
                        && n.getNext().matchesQualifiedName(MODULE + "." + EXPORTS))
                    || (n.getNext().isAssign()
                        && n.getNext().getFirstChild().matchesQualifiedName(MODULE + "." + EXPORTS))))
            {
              exports.add(new ExportInfo(n, t.getScope()));
            } else if (!this.hasGoogProvideOrModule) {
              errors.add(t.makeError(qNameRoot, SUSPICIOUS_EXPORTS_ASSIGNMENT));
            }
          } else {
            exports.add(new ExportInfo(n, t.getScope()));

            // If the exports statement is nested in the then branch of an if statement,
            // assume the if statement is an UMD pattern with a common js export in the then branch
            // This seems fragile but has worked well for a long time.
            // TODO(ChadKillingsworth): Discover if there is a better way to detect these.
            Node ifAncestor = getOutermostIfAncestor(parent);
            if (ifAncestor != null && findUmdPattern(umdPatterns, ifAncestor) == null) {
              umdPatterns.add(new UmdPattern(ifAncestor, ifAncestor.getSecondChild()));
            }
          }
        }
      } else if (n.isThis() && n.getParent().isGetProp() && t.inGlobalScope()) {
        exports.add(new ExportInfo(n, t.getScope()));
      }

      // Look for the webpack esm dynamic import form
      //
      // __webpack_require.e(0).then(__webpack_require__.bind(null, path).then(importObj => {})
      if (n.isCall()
          && n.getFirstChild().matchesQualifiedName(WEBPACK_REQUIRE + ".e")
          && n.getNext() != null
          && n.getNext().isString()
          && n.getNext().getString().equals("then")
          && isCommonJsImport(n.getParent().getNext())
          && n.getGrandparent() != null
          && n.getGrandparent().isCall()) {
        webpackEsmDynamicImports.add(n.getGrandparent());
      }

      if (isCommonJsImport(n)) {
        visitRequireCall(t, n, parent);
      }
    }

    /** Visit require calls.  */
    private void visitRequireCall(NodeTraversal t, Node require, Node parent) {
      // When require("name") is used as a standalone statement (the result isn't used)
      // it indicates that a module is being loaded for the side effects it produces.
      // In this case the require statement should just be removed as the dependency
      // sorting will insert the file for us.
      if (!NodeUtil.isExpressionResultUsed(require)
          && parent.isExprResult()
          && NodeUtil.isStatementBlock(parent.getParent())) {

        // Attempt to resolve the module so that load warnings are issued
        t.getInput()
            .getPath()
            .resolveJsModule(
                getCommonJsImportPath(require),
                require.getSourceFileName(),
                require.getLineno(),
                require.getCharno());
        Node grandparent = parent.getParent();
        parent.detach();
        compiler.reportChangeToEnclosingScope(grandparent);
      }
    }

    /**
     * Visit require.ensure calls. Replace the call with an IIFE. Require.ensure must always be of
     * the form:
     *
     * <p>require.ensure(['module1', ...], function(require) {})
     */
    private void visitRequireEnsureCall(NodeTraversal t, Node call) {
      if (call.getChildCount() != 3) {
        compiler.report(
            t.makeError(
                call,
                UNKNOWN_REQUIRE_ENSURE,
                "Expected the function to have 2 arguments but instead found {0}",
                "" + call.getChildCount()));
        return;
      }

      Node dependencies = call.getSecondChild();
      if (!dependencies.isArrayLit()) {
        compiler.report(
            t.makeError(
                dependencies,
                UNKNOWN_REQUIRE_ENSURE,
                "The first argument must be an array literal of string literals."));
        return;
      }

      for (Node dep : dependencies.children()) {
        if (!dep.isString()) {
          compiler.report(
              t.makeError(
                  dep,
                  UNKNOWN_REQUIRE_ENSURE,
                  "The first argument must be an array literal of string literals."));
          return;
        }
      }
      Node callback = dependencies.getNext();
      if (!(callback.isFunction()
          && callback.getSecondChild().getChildCount() == 1
          && callback.getSecondChild().getFirstChild().isName()
          && "require".equals(callback.getSecondChild().getFirstChild().getString()))) {
        compiler.report(
            t.makeError(
                callback,
                UNKNOWN_REQUIRE_ENSURE,
                "The second argument must be a function"
                    + " whose first argument is named \"require\"."));
        return;
      }

      callback.detach();

      // Remove the "require" argument from the parameter list.
      callback.getSecondChild().removeChildren();
      call.removeChildren();
      call.putBooleanProp(Node.FREE_CALL, true);
      call.addChildToFront(callback);

      t.reportCodeChange();
    }

    void reportModuleErrors() {
      for (JSError error : errors) {
        compiler.report(error);
      }
    }

    /**
     * If the export is directly assigned more than once, or the assignments are not global, declare
     * the module name variable.
     *
     * <p>If all of the assignments are simply property assignments, initialize the module name
     * variable as a namespace.
     *
     * <p>Returns whether the default export can be declared constant
     */
    boolean initializeModule() {
      if (exports.isEmpty() && moduleExports.isEmpty()) {
        return true;
      }

      CompilerInput ci = compiler.getInput(this.script.getInputId());
      ModulePath modulePath = ci.getPath();
      if (modulePath == null) {
        return true;
      }

      String moduleName = getModuleName(ci);

      List<ExportInfo> exportsToRemove = new ArrayList<>();
      for (ExportInfo export : exports) {
        if (NodeUtil.getEnclosingScript(export.node) == null) {
          continue;
        }
        Node qNameBase = getBaseQualifiedNameNode(export.node);
        if (export.node == qNameBase
            && export.node.getParent().isAssign()
            && export.node.getGrandparent().isExprResult()
            && export.node.getPrevious() == null
            && export.node.getNext() != null) {

          // Find any identity assignments and just remove them
          // exports = module.exports;
          if (export.node.getNext().isGetProp()
              && export.node.getNext().matchesQualifiedName(MODULE + "." + EXPORTS)) {
            for (ExportInfo moduleExport : moduleExports) {
              if (moduleExport.node == export.node.getNext()) {
                moduleExports.remove(moduleExport);
                break;
              }
            }

            Node changeRoot = export.node.getGrandparent().getParent();
            export.node.getGrandparent().detach();
            exportsToRemove.add(export);
            compiler.reportChangeToEnclosingScope(changeRoot);

          // Find compound identity assignments and remove the exports = portion
          // exports = module.exports = foo;
          } else if (export.node.getNext().isAssign()
              && export.node.getNext().getFirstChild().matchesQualifiedName(MODULE + "." + EXPORTS)) {
            Node assign = export.node.getNext();
            export.node.getParent().replaceWith(assign.detach());
            exportsToRemove.add(export);
            compiler.reportChangeToEnclosingScope(assign);
          }
        }
      }

      exports.removeAll(exportsToRemove);

      // If we assign to the variable more than once or all the assignments
      // are properties, initialize the variable as well.
      int directAssignments = 0;
      for (ExportInfo export : moduleExports) {
        if (NodeUtil.getEnclosingScript(export.node) == null) {
          continue;
        }

        Node base = getBaseQualifiedNameNode(export.node);
        if (base == export.node && export.node.getParent().isAssign()) {
          Node rValue = NodeUtil.getRValueOfLValue(export.node);
          if (rValue == null || !rValue.isObjectLit()) {
            directAssignments++;
          }
        }
      }

      Node initModule  = IR.var(IR.name(moduleName), IR.objectlit());
      JSDocInfoBuilder builder = new JSDocInfoBuilder(true);
      builder.recordConstancy();
      initModule.setJSDocInfo(builder.build());
      if (directAssignments == 0) {
        Node defaultProp = IR.stringKey(exportPropertyName);
        defaultProp.addChildToFront(IR.objectlit());
        initModule.getFirstFirstChild().addChildToFront(defaultProp);
        builder = new JSDocInfoBuilder(true);
        builder.recordConstancy();
        defaultProp.setJSDocInfo(builder.build());
      }
      this.script.addChildToFront(initModule.useSourceInfoFromForTree(this.script));
      compiler.reportChangeToEnclosingScope(this.script);

      return directAssignments < 2;
    }

    /** Find the outermost if node ancestor for a node without leaving the function scope */
    private Node getOutermostIfAncestor(Node n) {
      if (n == null || NodeUtil.isTopLevel(n) || n.isFunction()) {
        return null;
      }
      Node parent = n.getParent();
      if (parent == null) {
        return null;
      }

      // When walking up ternary operations (hook), don't check if parent is the condition,
      // because one ternary operation can be then/else branch of another.
      if (parent.isIf() || parent.isHook()) {
        Node outerIf = getOutermostIfAncestor(parent);
        if (outerIf != null) {
          return outerIf;
        }

        return parent;
      }

      return getOutermostIfAncestor(parent);
    }

    /** Remove a Universal Module Definition and leave just the commonjs export statement */
    boolean replaceUmdPatterns() {
      boolean needsRetraverse = false;
      Node changeScope;
      for (UmdPattern umdPattern : umdPatterns) {
        if (NodeUtil.getEnclosingScript(umdPattern.ifRoot) == null) {
          reportNestedScopesDeleted(umdPattern.ifRoot);
          continue;
        }

        Node parent = umdPattern.ifRoot.getParent();
        Node newNode = umdPattern.activeBranch;

        if (newNode == null) {
          parent.removeChild(umdPattern.ifRoot);
          reportNestedScopesDeleted(umdPattern.ifRoot);
          compiler.reportChangeToEnclosingScope(parent);
          needsRetraverse = true;
          continue;
        }

        // Remove redundant block node. Not strictly necessary, but makes tests more legible.
        if (umdPattern.activeBranch.isNormalBlock()
            && umdPattern.activeBranch.getChildCount() == 1) {
          newNode = umdPattern.activeBranch.removeFirstChild();
        } else {
          newNode.detach();
        }
        needsRetraverse = true;
        parent.replaceChild(umdPattern.ifRoot, newNode);
        reportNestedScopesDeleted(umdPattern.ifRoot);
        changeScope = NodeUtil.getEnclosingChangeScopeRoot(newNode);
        if (changeScope != null) {
          compiler.reportChangeToEnclosingScope(newNode);
        }

        Node block = parent;
        if (block.isExprResult()) {
          block = block.getParent();
        }

        // Detect UMD Factory Patterns and inline the functions
        if (block.isNormalBlock() && block.getParent().isFunction()
            && block.getGrandparent().isCall()
            && parent.hasOneChild()) {
          Node enclosingFnCall = block.getGrandparent();
          Node fn = block.getParent();

          Node enclosingScript = NodeUtil.getEnclosingScript(enclosingFnCall);
          if (enclosingScript == null) {
            continue;
          }
          CompilerInput ci = compiler.getInput(
              NodeUtil.getEnclosingScript(enclosingFnCall).getInputId());
          ModulePath modulePath = ci.getPath();
          if (modulePath == null) {
            continue;
          }
          needsRetraverse = true;
          String factoryLabel =
              modulePath.toModuleName() + "_factory" + compiler.getUniqueNameIdSupplier().get();

          FunctionToBlockMutator mutator =
              new FunctionToBlockMutator(compiler, compiler.getUniqueNameIdSupplier());
          Node newStatements = mutator.mutateWithoutRenaming(factoryLabel, fn, enclosingFnCall, null, false, false);

          // Check to see if the returned block is of the form:
          // {
          //   var jscomp$inline = function() {};
          //   jscomp$inline();
          // }
          //
          // or
          //
          // {
          //   var jscomp$inline = function() {};
          //   module.exports = jscomp$inline();
          // }
          //
          // If so, inline again
          if (newStatements.isNormalBlock()
              && newStatements.hasTwoChildren()
              && newStatements.getFirstChild().isVar()
              && newStatements.getFirstFirstChild().hasOneChild()
              && newStatements.getFirstFirstChild().getFirstChild().isFunction()
              && newStatements.getSecondChild().isExprResult()) {
            Node inlinedFn = newStatements.getFirstFirstChild().getFirstChild();
            Node expr = newStatements.getSecondChild().getFirstChild();
            Node call = null;
            String assignedName = null;
            if (expr.isAssign() && expr.getSecondChild().isCall()) {
              call = expr.getSecondChild();
              assignedName =
                  modulePath.toModuleName() + "_iife" + compiler.getUniqueNameIdSupplier().get();
            } else if (expr.isCall()) {
              call = expr;
            }

            if (call != null) {
              newStatements = mutator.mutateWithoutRenaming(
                  factoryLabel, inlinedFn, call, assignedName, false, false);
              if (assignedName != null) {
                Node newName = IR.var(NodeUtil.newName(compiler, assignedName, fn, expr.getFirstChild().getQualifiedName()))
                    .useSourceInfoFromForTree(fn);
                if (newStatements.hasChildren()
                    && newStatements.getFirstChild().isExprResult()
                    && newStatements.getFirstFirstChild().isAssign()
                    && newStatements.getFirstFirstChild().getFirstChild().isName()
                    && newStatements.getFirstFirstChild().getFirstChild().getString().equals(assignedName)) {
                  newName.getFirstChild().addChildToFront(newStatements.getFirstFirstChild().getSecondChild().detach());
                  newStatements.replaceChild(newStatements.getFirstChild(), newName);
                } else {
                  newStatements.addChildToFront(newName);
                }
                expr.replaceChild(expr.getSecondChild(), newName.getFirstChild().cloneNode());
                newStatements.addChildToBack(expr.getParent().detach());
              }
            }
          }

          Node callRoot = enclosingFnCall.getParent();
          if (callRoot.isNot()) {
            callRoot = callRoot.getParent();
          }
          if (callRoot.isExprResult()) {
            Node callRootParent = callRoot.getParent();
            callRootParent.addChildrenAfter(newStatements.removeChildren(), callRoot);
            callRoot.detach();
            reportNestedScopesChanged(callRootParent);
            compiler.reportChangeToEnclosingScope(callRootParent);
            reportNestedScopesDeleted(enclosingFnCall);
          } else {
            parent.replaceChild(umdPattern.ifRoot, newNode);
            compiler.reportChangeToEnclosingScope(newNode);
            reportNestedScopesDeleted(umdPattern.ifRoot);
          }
        }
      }
      return needsRetraverse;
    }
  }

  private void reportNestedScopesDeleted(Node n) {
    NodeUtil.visitPreOrder(
        n,
        new NodeUtil.Visitor() {
          @Override
          public void visit(Node n) {
            if (n.isFunction()) {
              compiler.reportFunctionDeleted(n);
            }
          }
        },
        Predicates.<Node>alwaysTrue());
  }

  private void reportNestedScopesChanged(Node n) {
    NodeUtil.visitPreOrder(
        n,
        new NodeUtil.Visitor() {
          @Override
          public void visit(Node n) {
            if (n.isFunction()) {
              compiler.reportChangeToChangeScope(n);
            }
          }
        },
        Predicates.<Node>alwaysTrue());
  }

  private static UmdPattern findUmdPattern(List<UmdPattern> umdPatterns, Node n) {
    for (UmdPattern umd : umdPatterns) {
      if (umd.ifRoot == n) {
        return umd;
      }
    }
    return null;
  }

  /**
   * Traverse a file and rewrite all references to imported names directly to the targeted module
   * name.
   *
   * <p>If a file is a CommonJS module, rewrite export statements. Typically exports create an alias
   * - the rewriting tries to avoid such aliases.
   */
  private class RewriteModule extends AbstractPostOrderCallback {
    private final boolean allowFullRewrite;
    private final ImmutableCollection<ExportInfo> exports;
    private final List<Node> imports = new ArrayList<>();
    private final List<Node> rewrittenClassExpressions = new ArrayList<>();
    private final List<Node> functionsToHoist = new ArrayList<>();
    private final boolean defaultExportIsConst;

    public RewriteModule(
        boolean allowFullRewrite,
        ImmutableCollection<ExportInfo> exports,
        boolean defaultExportIsConst) {
      this.allowFullRewrite = allowFullRewrite;
      this.exports = exports;
      this.defaultExportIsConst = defaultExportIsConst;
    }

    @Override
    public void visit(NodeTraversal t, Node n, Node parent) {
      switch (n.getToken()) {
        case SCRIPT:
          // Class names can't be changed during the middle of a traversal. Unlike functions,
          // the name can be the EMPTY token rather than just a zero length string.
          for (Node clazz : rewrittenClassExpressions) {
            clazz.replaceChild(
                clazz.getFirstChild(), IR.empty().useSourceInfoFrom(clazz.getFirstChild()));
            t.reportCodeChange();
          }

          CompilerInput ci = compiler.getInput(n.getInputId());
          String moduleName = getModuleName(ci);

          // If a function is the direct module export, move it to the top.
          for (int i = 1; i < functionsToHoist.size(); i++) {
            if (functionsToHoist.get(i).getFirstFirstChild()
                .matchesQualifiedName(getBasePropertyImport(moduleName))) {
              Node fncVar = functionsToHoist.get(i);
              functionsToHoist.remove(i);
              functionsToHoist.add(0, fncVar);
              break;
            }
          }

          // Hoist functions in reverse order so that they maintain the same relative
          // order after hoisting.
          for (int i = functionsToHoist.size() - 1; i >= 0; i--) {
            Node functionExpr = functionsToHoist.get(i);
            Node scopeRoot = t.getClosestHoistScopeRoot();
            Node insertionPoint = scopeRoot.getFirstChild();
            if (insertionPoint == null
                || !(insertionPoint.isVar()
                    && insertionPoint.getFirstChild().getString().equals(moduleName))) {
              insertionPoint = null;
            }

            if (insertionPoint == null) {
              if (scopeRoot.getFirstChild() != functionExpr) {
                scopeRoot.addChildToFront(functionExpr.detach());
              }
            } else if (insertionPoint != functionExpr && insertionPoint.getNext() != functionExpr) {
              scopeRoot.addChildAfter(functionExpr.detach(), insertionPoint);
            }
          }

          for (ExportInfo export : exports) {
            visitExport(t, export);
          }

          for (Node require : imports) {
            visitRequireCall(t, require, require.getParent());
          }

          break;

        case CALL:
          if (isCommonJsImport(n)) {
            imports.add(n);
          }
          break;

        case VAR:
        case LET:
        case CONST:
          // Multiple declarations need split apart so that they can be refactored into
          // property assignments or removed altogether.
          if (n.hasMoreThanOneChild() && !NodeUtil.isAnyFor(parent)) {
            List<Node> vars = splitMultipleDeclarations(n);
            t.reportCodeChange();
            for (Node var : vars) {
              visit(t, var.getFirstChild(), var);
            }
          }

          // UMD Inlining can shadow global variables - these are just removed.
          //
          // var exports = exports;
          if (n.getFirstChild().hasChildren() && n.getFirstFirstChild().isName()
              && n.getFirstChild().getString().equals(n.getFirstFirstChild().getString())) {
            n.detach();
            t.reportCodeChange();
            return;
          }
          break;

        case NAME:
          {
            // If this is a name declaration with multiple names, it will be split apart when
            // the parent is visited and then revisit the children.
            if (NodeUtil.isNameDeclaration(n.getParent()) && n.getParent().hasMoreThanOneChild()) {
              break;
            }

            String qName = n.getQualifiedName();
            if (qName == null) {
              break;
            }
            Var nameDeclaration = t.getScope().getVar(qName);
            if (nameDeclaration != null
                && nameDeclaration.getNode() != null
                && Objects.equals(nameDeclaration.getNode().getInputId(), n.getInputId())) {

              // Avoid renaming a shadowed global
              //
              // var angular = angular;  // value is global ref
              Node enclosingDeclaration = NodeUtil.getEnclosingNode(n, new Predicate<Node>() {
                @Override
                public boolean apply(Node node) {
                  return node == nameDeclaration.getNameNode();
                }
              });

              if (enclosingDeclaration == null || enclosingDeclaration == n) {
                maybeUpdateName(t, n, nameDeclaration);
              }
            }
            break;
          }

          // ES6 object literal shorthand notation can refer to renamed variables
        case STRING_KEY:
          {
            if (n.hasChildren()
                || n.isQuotedString()
                || n.getParent().getParent().isDestructuringLhs()) {
              break;
            }
            Var nameDeclaration = t.getScope().getVar(n.getString());
            if (nameDeclaration == null) {
              break;
            }
            String importedName = getModuleImportName(t, nameDeclaration.getNode());
            if (nameDeclaration.isGlobal() || importedName != null) {
              Node value = IR.name(n.getString()).useSourceInfoFrom(n);
              n.addChildToBack(value);
              maybeUpdateName(t, value, nameDeclaration);
            }
            break;
          }

        case TYPEOF:
          if (allowFullRewrite
              && n.getFirstChild().isName()
              && (n.getFirstChild().getString().equals(MODULE)
                  || n.getFirstChild().getString().equals(EXPORTS))) {
            Var v = t.getScope().getVar(n.getFirstChild().getString());
            if (v == null || v.isExtern()) {
              n.replaceWith(IR.string("object"));
            }
          }
          break;

        default:
          break;
      }

      fixTypeAnnotationsForNode(t, n);
    }

    private void fixTypeAnnotationsForNode(NodeTraversal t, Node n) {
      JSDocInfo info = n.getJSDocInfo();
      if (info != null) {
        for (Node typeNode : info.getTypeNodes()) {
          fixTypeNode(t, typeNode);
        }
      }
    }

    /**
     * Visit require calls. Rewrite require statements to be a direct reference to name of require
     * module. By this point all references to the import alias should have already been renamed.
     */
    private void visitRequireCall(NodeTraversal t, Node require, Node parent) {
      String requireName = getCommonJsImportPath(require);

      ModulePath modulePath =
          t.getInput()
              .getPath()
              .resolveJsModule(
                  requireName,
                  require.getSourceFileName(),
                  require.getLineno(),
                  require.getCharno());

      String moduleName;
      if (modulePath == null) {
        // The module loader will issue an error, but use a fallback
        moduleName = ModuleIdentifier.forFile(requireName).getModuleName();
      } else {
        moduleName = modulePath.toModuleName();
      }
<<<<<<< HEAD

      Node moduleRef = NodeUtil.newQName(compiler, getBasePropertyImport(moduleName))
          .useSourceInfoFromForTree(require);
=======
      Node moduleRef = IR.name(moduleName).srcref(require);
>>>>>>> dfd6fba3
      parent.replaceChild(require, moduleRef);

      t.reportCodeChange();
    }

    /**
     * Visit export statements. Export statements can be either a direct assignment: module.exports
     * = foo or a property assignment: module.exports.foo = foo; exports.foo = foo;
     */
    private void visitExport(NodeTraversal t, ExportInfo export) {
      Node root = getBaseQualifiedNameNode(export.node);
      Node rValue = NodeUtil.getRValueOfLValue(root);

      // For object literal assignments to module.exports, convert them to
      // individual property assignments.
      //
      //     module.exports = { foo: bar};
      //
      // becomes
      //
      //     module.exports = {};
      //     module.exports.foo = bar;
      if (root.matchesQualifiedName("module.exports")) {
        if (rValue != null
            && rValue.isObjectLit()
            && root.getParent().isAssign()
            && root.getParent().getParent().isExprResult()) {
          expandObjectLitAssignment(t, root, export.scope);
          return;
        }
      }

      String moduleName = getModuleName(t.getInput());
      Var moduleInitialization = t.getScope().getVar(moduleName);

      // If this is an assignment to module.exports or exports, renaming
      // has already handled this case. Remove the export.
      Var rValueVar = null;
      if (rValue != null && rValue.isQualifiedName()) {
        rValueVar = export.scope.getVar(rValue.getQualifiedName());
      }

      if (root.getParent().isAssign()
          && (root.getNext() != null && (root.getNext().isName() || root.getNext().isGetProp()))
          && root.getParent().getParent().isExprResult()
          && rValueVar != null
          && (NodeUtil.getEnclosingScript(rValueVar.nameNode) == null
              || (rValueVar.nameNode.getParent() != null && !rValueVar.isParam()))) {
        root.getParent().getParent().detach();
        t.reportCodeChange();
        return;
      }

      moduleName = moduleName + "." + exportPropertyName;

      Node updatedExport =
          NodeUtil.newQName(compiler, moduleName, export.node, export.node.getQualifiedName());
      boolean exportIsConst = defaultExportIsConst
          && getBasePropertyImport(getModuleName(t.getInput())).equals(updatedExport.getQualifiedName())
          && root == export.node
          && NodeUtil.isLValue(export.node);

      Node changeScope = null;

      if (root.matchesQualifiedName("module.exports")
          && rValue != null
          && export.scope.getVar("module.exports") == null
          && root.getParent().isAssign()) {
        if (root.getParent().getParent().isExprResult() && moduleInitialization == null) {
          // Rewrite "module.exports = foo;" to "var moduleName = foo;"
          Node parent = root.getParent();
          Node exportName = IR.exprResult(IR.assign(updatedExport, rValue.detach()));
          if (exportIsConst) {
            JSDocInfoBuilder info = new JSDocInfoBuilder(false);
            info.recordConstancy();
            exportName.getFirstChild().setJSDocInfo(info.build());
          }
          parent.getParent().replaceWith(exportName.useSourceInfoFromForTree(root.getParent()));
          changeScope = NodeUtil.getEnclosingChangeScopeRoot(parent);
        } else if (root.getNext() != null
            && root.getNext().isName()
            && rValueVar != null
            && rValueVar.isGlobal()) {
          // This is a where a module export assignment is used in a complex expression.
          // Before: `SOME_VALUE !== undefined && module.exports = SOME_VALUE`
          // After: `SOME_VALUE !== undefined && module$name`
          root.getParent().replaceWith(updatedExport);
          changeScope = NodeUtil.getEnclosingChangeScopeRoot(root);
        } else {
          // Other references to "module.exports" are just replaced with the module name.
          export.node.replaceWith(updatedExport);
          if (updatedExport.getParent().isAssign() && exportIsConst) {
            JSDocInfoBuilder infoBuilder = JSDocInfoBuilder.maybeCopyFrom(updatedExport.getParent().getJSDocInfo());
            infoBuilder.recordConstancy();
            updatedExport.getParent().setJSDocInfo(infoBuilder.build());
          }
          changeScope = NodeUtil.getEnclosingChangeScopeRoot(updatedExport);
        }
      } else {
        // Other references to "module.exports" are just replaced with the module name.
        export.node.replaceWith(updatedExport);
        if (updatedExport.getParent().isAssign() && exportIsConst) {
          JSDocInfoBuilder infoBuilder = JSDocInfoBuilder.maybeCopyFrom(updatedExport.getParent().getJSDocInfo());
          infoBuilder.recordConstancy();
          updatedExport.getParent().setJSDocInfo(infoBuilder.build());
        }

        changeScope = NodeUtil.getEnclosingChangeScopeRoot(updatedExport);
      }
      if (changeScope != null) {
        compiler.reportChangeToChangeScope(changeScope);
      }
    }

    /**
     * Since CommonJS modules may have only a single export, it's common to see the export be an
     * object literal. We want to expand this to individual property assignments. If any individual
     * property assignment has been renamed, it will be removed.
     *
     * <p>We need to keep assignments which aren't names
     *
     * <p>module.exports = { foo: bar, baz: function() {} }
     *
     * <p>becomes
     *
     * <p>module.exports.foo = bar; // removed later module.exports.baz = function() {};
     */
    private void expandObjectLitAssignment(NodeTraversal t, Node export, Scope scope) {
      checkState(export.getParent().isAssign());
      Node insertionRef = export.getParent().getParent();
      checkState(insertionRef.isExprResult());
      Node insertionParent = insertionRef.getParent();
      checkNotNull(insertionParent);

      Node rValue = NodeUtil.getRValueOfLValue(export);
      Node key = rValue.getFirstChild();

      while (key != null) {
        Node lhs;
        if (key.isQuotedString()) {
          lhs = IR.getelem(export.cloneTree(), IR.string(key.getString()));
        } else {
          lhs = IR.getprop(export.cloneTree(), IR.string(key.getString()));
        }

        Node value = null;
        if (key.isStringKey()) {
          if (key.hasChildren()) {
            value = key.removeFirstChild();
          } else {
            value = IR.name(key.getString());
          }
        } else if (key.isMemberFunctionDef()) {
          value = key.getFirstChild().detach();
        }

        Node expr = null;
        if (!key.isGetterDef()) {
          expr = IR.exprResult(IR.assign(lhs, value)).useSourceInfoIfMissingFromForTree(key);
          insertionParent.addChildAfter(expr, insertionRef);
          ExportInfo newExport = new ExportInfo(lhs.getFirstChild(), scope);
          visitExport(t, newExport);
        } else {
          String moduleName = getModuleName(t.getInput());
          Var moduleVar = t.getScope().getVar(moduleName + "." + exportPropertyName);
          Node defaultProp = null;
          if (moduleVar == null) {
            moduleVar = t.getScope().getVar(moduleName);
            if (moduleVar != null && moduleVar.getNode().getFirstChild() != null
                && moduleVar.getNode().getFirstChild().isObjectLit()) {
              defaultProp = NodeUtil.getFirstPropMatchingKey(moduleVar.getNode().getFirstChild(),
                  exportPropertyName);
            }
          } else if (moduleVar.getNode().getFirstChild() != null
              && moduleVar.getNode().getFirstChild().isObjectLit()) {
            defaultProp = moduleVar.getNode().getFirstChild();
          }

          if (defaultProp != null) {
            Node getter = key.detach();
            defaultProp.addChildToBack(getter);
          }
        }

        // Export statements can be removed in visitExport
        if (expr != null && expr.getParent() != null) {
          insertionRef = expr;
        }

        key = key.getNext();
      }

      export.getParent().getParent().detach();
    }

    /**
     * Given a name reference, check to see if it needs renamed.
     *
     * <p>We handle 3 main cases: 1. References to an import alias. These are replaced with a direct
     * reference to the imported module. 2. Names which are exported. These are rewritten to be the
     * export assignment directly. 3. Global names: If a name is global to the script, add a suffix
     * so it doesn't collide with any other global.
     *
     * <p>Rewriting case 1 is safe to perform on all files. Cases 2 and 3 can only be done if this
     * file is a commonjs module.
     */
    private void maybeUpdateName(NodeTraversal t, Node n, Var var) {
      checkNotNull(var);
      checkState(n.isName() || n.isGetProp());
      checkState(n.getParent() != null);
      String importedModuleName = getModuleImportName(t, var.getNode());
      String name = n.getQualifiedName();

      // Check if the name refers to a alias for a require('foo') import.
      if (importedModuleName != null && n != var.getNode()) {
        // Reference the imported name directly, rather than the alias
        updateNameReference(t, n, name, importedModuleName, false, false);

      } else if (allowFullRewrite) {
        String exportedName = getExportedName(t, n, var);

        // We need to exclude the alias created by the require import. We assume dead
        // code elimination will remove these later.
        if ((n != var.getNode() || n.getParent().isClass()) && exportedName == null) {
          // The name is actually the export reference itself.
          // This will be handled later by visitExports.
          if (n.getParent().isClass() && n.getParent().getFirstChild() == n) {
            rewrittenClassExpressions.add(n.getParent());
          }

          return;
        }

        // Check if the name is used as an export
        if (importedModuleName == null
            && exportedName != null
            && !exportedName.equals(name)
            && !var.isParam()) {
          boolean exportPropIsConst = defaultExportIsConst
              && getBasePropertyImport(getModuleName(t.getInput())).equals(exportedName)
              && getBaseQualifiedNameNode(n) == n
              && NodeUtil.isLValue(n);
          updateNameReference(t, n, name, exportedName, true, exportPropIsConst);

          // If it's a global name, rename it to prevent conflicts with other scripts
        } else if (var.isGlobal()) {
          String currentModuleName = getModuleName(t.getInput());

          if (currentModuleName.equals(name)) {
            return;
          }

          // refs to 'exports' are handled separately.
          if (EXPORTS.equals(name)) {
            return;
          }

          // closure_test_suite looks for test*() functions
          if (compiler.getOptions().exportTestFunctions && currentModuleName.startsWith("test")) {
            return;
          }

          String newName = name + "$$" + currentModuleName;
          updateNameReference(t, n, name, newName, false, false);
        }
      }
    }

    /**
     * @param nameRef the qualified name node
     * @param originalName of nameRef
     * @param newName for nameRef
     * @param requireFunctionExpressions Whether named class or functions should be rewritten to
     *     variable assignments
     */
    private void updateNameReference(
        NodeTraversal t,
        Node nameRef,
        String originalName,
        String newName,
        boolean requireFunctionExpressions,
        boolean qualifiedNameIsConst) {
      Node parent = nameRef.getParent();
      checkNotNull(parent);
      checkNotNull(newName);
      boolean newNameIsQualified = newName.indexOf('.') >= 0;

      Var newNameDeclaration = t.getScope().getVar(newName);

      switch (parent.getToken()) {
        case CLASS:
          if (parent.getIndexOfChild(nameRef) == 0
              && (newNameIsQualified || requireFunctionExpressions)) {
            // Refactor a named class to a class expression
            // We can't remove the class name during a traversal, so save it for later
            rewrittenClassExpressions.add(parent);

            Node newNameRef = NodeUtil.newQName(compiler, newName, nameRef, originalName);
            Node grandparent = parent.getParent();

            Node expr;
            if (!newNameIsQualified && newNameDeclaration == null) {
              expr = IR.let(newNameRef, IR.nullNode()).useSourceInfoIfMissingFromForTree(nameRef);
            } else {
              expr =
                  IR.exprResult(IR.assign(newNameRef, IR.nullNode()))
                      .useSourceInfoIfMissingFromForTree(nameRef);
              JSDocInfoBuilder info = JSDocInfoBuilder.maybeCopyFrom(parent.getJSDocInfo());
              parent.setJSDocInfo(null);
              if (qualifiedNameIsConst) {
                info.recordConstancy();
              }
              expr.getFirstChild().setJSDocInfo(info.build());
              fixTypeAnnotationsForNode(t, expr.getFirstChild());
            }
            grandparent.replaceChild(parent, expr);
            if (expr.isLet()) {
              expr.getFirstChild().replaceChild(expr.getFirstFirstChild(), parent);
            } else {
              expr.getFirstChild().replaceChild(expr.getFirstChild().getSecondChild(), parent);
            }
          } else if (parent.getIndexOfChild(nameRef) == 1) {
            Node newNameRef = NodeUtil.newQName(compiler, newName, nameRef, originalName);
            parent.replaceChild(nameRef, newNameRef);
          } else {
            nameRef.setString(newName);
            nameRef.setOriginalName(originalName);
          }
          break;

        case FUNCTION:
          if (newNameIsQualified || requireFunctionExpressions) {
            // Refactor a named function to a function expression
            if (NodeUtil.isFunctionExpression(parent)) {
              // Don't refactor if the parent is a named function expression.
              // e.g. var foo = function foo() {};
              return;
            }
            Node newNameRef = NodeUtil.newQName(compiler, newName, nameRef, originalName);
            Node grandparent = parent.getParent();
            nameRef.setString("");

            Node expr;
            if (!newNameIsQualified && newNameDeclaration == null) {
              expr = IR.var(newNameRef, IR.nullNode()).useSourceInfoIfMissingFromForTree(nameRef);
            } else {
              expr =
                  IR.exprResult(IR.assign(newNameRef, IR.nullNode()))
                      .useSourceInfoIfMissingFromForTree(nameRef);
            }
            grandparent.replaceChild(parent, expr);
            if (expr.isVar()) {
              expr.getFirstChild().replaceChild(expr.getFirstFirstChild(), parent);
            } else {
              expr.getFirstChild().replaceChild(expr.getFirstChild().getSecondChild(), parent);
              JSDocInfoBuilder info = JSDocInfoBuilder.maybeCopyFrom(parent.getJSDocInfo());
              parent.setJSDocInfo(null);
              if (qualifiedNameIsConst) {
                info.recordConstancy();
              }
              expr.getFirstChild().setJSDocInfo(info.build());
              fixTypeAnnotationsForNode(t, expr.getFirstChild());
            }
            functionsToHoist.add(expr);
          } else {
            nameRef.setString(newName);
            nameRef.setOriginalName(originalName);
          }
          break;

        case VAR:
        case LET:
        case CONST:
          // Multiple declaration - needs split apart.
          if (parent.getChildCount() > 1) {
            splitMultipleDeclarations(parent);
            parent = nameRef.getParent();
            newNameDeclaration = t.getScope().getVar(newName);
          }

          if (newNameIsQualified) {
            // Var declarations without initialization can simply
            // be removed if they are being converted to a property.
            if (!nameRef.hasChildren() && parent.getJSDocInfo() == null) {
              parent.detach();
              break;
            }

            // Refactor a var declaration to a getprop assignment
            Node getProp = NodeUtil.newQName(compiler, newName, nameRef, originalName);
            JSDocInfo info = parent.getJSDocInfo();
            parent.setJSDocInfo(null);
            if (nameRef.hasChildren()) {
              Node assign = IR.assign(getProp, nameRef.removeFirstChild());
              assign.setJSDocInfo(info);
              Node expr = IR.exprResult(assign).useSourceInfoIfMissingFromForTree(nameRef);
              parent.replaceWith(expr);
              JSDocInfoBuilder infoBuilder = JSDocInfoBuilder.maybeCopyFrom(info);
              parent.setJSDocInfo(null);
              if (qualifiedNameIsConst) {
                infoBuilder.recordConstancy();
              }
              assign.setJSDocInfo(infoBuilder.build());
              fixTypeAnnotationsForNode(t, assign);
            } else {
              getProp.setJSDocInfo(info);
              parent.replaceWith(IR.exprResult(getProp).useSourceInfoFrom(getProp));
            }
          } else if (newNameDeclaration != null && newNameDeclaration.getNameNode() != nameRef) {
            // Variable is already defined. Convert this to an assignment.
            // If the variable declaration has no initialization, we simply
            // remove the node. This can occur when the variable which is exported
            // is declared in an outer scope but assigned in an inner one.
            if (!nameRef.hasChildren()) {
              parent.detachFromParent();
              break;
            }

            Node name = NodeUtil.newName(compiler, newName, nameRef, originalName);
            Node assign = IR.assign(name, nameRef.removeFirstChild());
            JSDocInfo info = parent.getJSDocInfo();
            if (info != null) {
              parent.setJSDocInfo(null);
              assign.setJSDocInfo(info);
            }

            parent.replaceWith(IR.exprResult(assign).useSourceInfoFromForTree(nameRef));
          } else {
            nameRef.setString(newName);
            nameRef.setOriginalName(originalName);
          }
          break;

        default:
          {
            Node name =
                newNameIsQualified
                    ? NodeUtil.newQName(compiler, newName, nameRef, originalName)
                    : NodeUtil.newName(compiler, newName, nameRef, originalName);

            JSDocInfo info = nameRef.getJSDocInfo();
            if (info != null) {
              nameRef.setJSDocInfo(null);
              name.setJSDocInfo(info);
            }
            parent.replaceChild(nameRef, name);
            if (nameRef.hasChildren()) {
              name.addChildrenToFront(nameRef.removeChildren());
            }

            break;
          }
      }

      t.reportCodeChange();
    }

    /**
     * Determine whether the given name Node n is referenced in an export
     *
     * @return string - If the name is not used in an export, return it's own name If the name node
     *     is actually the export target itself, return null;
     */
    private String getExportedName(NodeTraversal t, Node n, Var var) {
      if (var == null || !Objects.equals(var.getNode().getInputId(), n.getInputId())) {
        return n.getQualifiedName();
      }

      String baseExportName = getBasePropertyImport(getModuleName(t.getInput()));

      for (ExportInfo export : this.exports) {
        Node exportBase = getBaseQualifiedNameNode(export.node);
        Node exportRValue = NodeUtil.getRValueOfLValue(exportBase);

        if (exportRValue == null) {
          continue;
        }

        Node exportedName = getExportedNameNode(export);
        // We don't want to handle the export itself
        if (exportRValue == n
            || ((NodeUtil.isClassExpression(exportRValue)
                    || NodeUtil.isFunctionExpression(exportRValue))
                && exportedName == n)) {
          return null;
        }

        String exportBaseQName = exportBase.getQualifiedName();

        if (exportRValue.isObjectLit()) {
          if (!"module.exports".equals(exportBaseQName)) {
            return n.getQualifiedName();
          }

          Node key = exportRValue.getFirstChild();
          boolean keyIsExport = false;
          while (key != null) {
            if (key.isStringKey()
                && !key.isQuotedString()
                && NodeUtil.isValidPropertyName(
                    compiler.getOptions().getLanguageIn().toFeatureSet(), key.getString())) {
              if (key.hasChildren()) {
                if (key.getFirstChild().isQualifiedName()) {
                  if (key.getFirstChild() == n) {
                    return null;
                  }

                  Var valVar = t.getScope().getVar(key.getFirstChild().getQualifiedName());
                  if (valVar != null && valVar.getNameNode() == var.getNameNode()) {
                    keyIsExport = true;
                    break;
                  }
                }
              } else {
                if (key == n) {
                  return null;
                }

                // Handle ES6 object lit shorthand assignments
                Var valVar = t.getScope().getVar(key.getString());
                if (valVar != null && valVar.getNameNode() == var.getNameNode()) {
                  keyIsExport = true;
                  break;
                }
              }
            }

            key = key.getNext();
          }
          if (key != null && keyIsExport) {
            return baseExportName + "." + key.getString();
          }
        } else {
          if (var.getNameNode() == exportedName) {
            String exportPrefix;
            if (exportBaseQName.startsWith(MODULE)) {
              exportPrefix = MODULE + "." + EXPORTS;
            } else {
              exportPrefix = EXPORTS;
            }

            if (exportBaseQName.length() == exportPrefix.length()) {
              return baseExportName;
            }

            return baseExportName + exportBaseQName.substring(exportPrefix.length());
          }
        }
      }
      return n.getQualifiedName();
    }

    private Node getExportedNameNode(ExportInfo info) {
      Node qNameBase = getBaseQualifiedNameNode(info.node);
      Node rValue = NodeUtil.getRValueOfLValue(qNameBase);

      if (rValue == null) {
        return null;
      }

      if (NodeUtil.isFunctionExpression(rValue) || NodeUtil.isClassExpression(rValue)) {
        return rValue.getFirstChild();
      }

      Var var = info.scope.getVar(rValue.getQualifiedName());
      if (var == null) {
        return null;
      }

      return var.getNameNode();
    }

    /**
     * Determine if the given Node n is an alias created by a module import.
     *
     * @return null if it's not an alias or the imported module name
     */
    private String getModuleImportName(NodeTraversal t, Node n) {
      Node rValue = null;
      String propSuffix = "";
      if (n.isStringKey()
          && n.getParent().isObjectPattern()
          && n.getParent().getParent().isDestructuringLhs()) {
        rValue = n.getParent().getNext();
        propSuffix = "." + n.getString();
      } else if (n.getParent() != null) {
        rValue = NodeUtil.getRValueOfLValue(n);
      }

      if (rValue == null) {
        return null;
      }

      if (rValue.isCall() && isCommonJsImport(rValue)) {
        // var foo = require('bar');
<<<<<<< HEAD
        String importName = rewriteImportName(t, rValue);
        if (importName == null) {
          return null;
=======
        if (ProcessCommonJSModules.isCommonJsImport(rValue)
            && t.getScope().getVar(rValue.getFirstChild().getQualifiedName()) == null) {
          String requireName = ProcessCommonJSModules.getCommonJsImportPath(rValue);
          ModulePath modulePath =
              t.getInput()
                  .getPath()
                  .resolveJsModule(
                      requireName, n.getSourceFileName(), n.getLineno(), n.getCharno());
          String moduleName;
          if (modulePath == null) {
            moduleName = ModuleIdentifier.forFile(requireName).getModuleName();
          } else {
            moduleName = modulePath.toModuleName();
          }
          return moduleName + propSuffix;
>>>>>>> dfd6fba3
        }
        return importName + propSuffix;
      } else if (rValue.isGetProp() && isCommonJsImport(rValue.getFirstChild())) {
        // var foo = require('bar').foo;
        String importName = rewriteImportName(t, rValue.getFirstChild());
        if (importName == null) {
          return null;
        }

        String suffix = rValue.getSecondChild().isGetProp() ?
            rValue.getSecondChild().getQualifiedName() : rValue.getSecondChild().getString();

        return importName + "." + suffix;
      }

      return null;
    }

    private String rewriteImportName(NodeTraversal t, Node call) {
      String requireName = getCommonJsImportPath(call);
      ModulePath modulePath =
          t.getInput()
              .getPath()
              .resolveJsModule(
                  requireName, call.getSourceFileName(), call.getLineno(), call.getCharno());
      if (modulePath == null) {
        return null;
      }
      return getBasePropertyImport(modulePath.toModuleName());
    }

    /**
     * Update any type references in JSDoc annotations to account for all the rewriting we've done.
     */
    private void fixTypeNode(NodeTraversal t, Node typeNode) {
      if (typeNode.isString()) {
        String name = typeNode.getString();
        // Type nodes can be module paths.
        if (ModuleLoader.isPathIdentifier(name)) {
          int lastSlash = name.lastIndexOf('/');
          int endIndex = name.indexOf('.', lastSlash);
          String localTypeName = null;
          if (endIndex == -1) {
            endIndex = name.length();
          } else {
            localTypeName = name.substring(endIndex);
          }

          String moduleName = name.substring(0, endIndex);
          ModulePath modulePath =
              t.getInput()
                  .getPath()
                  .resolveJsModule(
                      moduleName,
                      typeNode.getSourceFileName(),
                      typeNode.getLineno(),
                      typeNode.getCharno());

          String globalModuleName;
          if (modulePath == null) {
            // The module loader will issue an error, but we fall back to a path-based name
            globalModuleName = ModuleIdentifier.forFile(moduleName).getModuleName();
          } else {
            globalModuleName = modulePath.toModuleName();
          }
<<<<<<< HEAD
          String baseImportProperty = getBasePropertyImport(globalModuleName);
=======

>>>>>>> dfd6fba3
          typeNode.setString(
              localTypeName == null ? baseImportProperty : baseImportProperty + localTypeName);

        } else {
          // A type node can be a getprop. Any portion of the getprop
          // can be either an import alias or export alias. Check each
          // segment.
          boolean wasRewritten = false;
          int endIndex = -1;
          while (endIndex < name.length()) {
            endIndex = name.indexOf('.', endIndex + 1);
            if (endIndex == -1) {
              endIndex = name.length();
            }
            String baseName = name.substring(0, endIndex);
            String suffix = endIndex < name.length() ? name.substring(endIndex) : "";
            Var typeDeclaration = t.getScope().getVar(baseName);

            // Make sure we can find a variable declaration (and it's in this file)
            if (typeDeclaration != null
                && Objects.equals(typeDeclaration.getNode().getInputId(), typeNode.getInputId())) {
              String importedModuleName = getModuleImportName(t, typeDeclaration.getNode());

              // If the name is an import alias, rewrite it to be a reference to the
              // module name directly
              if (importedModuleName != null) {
                typeNode.setString(importedModuleName + suffix);
                typeNode.setOriginalName(name);
                wasRewritten = true;
                break;
              } else if (this.allowFullRewrite) {
                // Names referenced in export statements can only be rewritten in
                // commonjs modules.
                String exportedName = getExportedName(t, typeNode, typeDeclaration);
                if (exportedName != null && !exportedName.equals(name)) {
                  typeNode.setString(exportedName + suffix);
                  typeNode.setOriginalName(name);
                  wasRewritten = true;
                  break;
                }
              }
            }
          }

          // If the name was neither an import alias or referenced in an export,
          // We still may need to rename it if it's global
          if (!wasRewritten && this.allowFullRewrite) {
            endIndex = name.indexOf('.');
            if (endIndex == -1) {
              endIndex = name.length();
            }
            String baseName = name.substring(0, endIndex);
            Var typeDeclaration = t.getScope().getVar(baseName);
            if (typeDeclaration != null && typeDeclaration.isGlobal()) {
              String moduleName = getModuleName(t.getInput());
              String newName = baseName + "$$" + moduleName;
              if (endIndex < name.length()) {
                newName += name.substring(endIndex);
              }

              typeNode.setString(newName);
              typeNode.setOriginalName(name);
            }
          }
        }
      }

      for (Node child = typeNode.getFirstChild(); child != null;
           child = child.getNext()) {
        fixTypeNode(t, child);
      }
    }

    private List<Node> splitMultipleDeclarations(Node var) {
      checkState(NodeUtil.isNameDeclaration(var));
      List<Node> vars = new ArrayList<>();
      JSDocInfo info = var.getJSDocInfo();
      while (var.getSecondChild() != null) {
        Node newVar = new Node(var.getToken(), var.removeFirstChild());

        if (info != null) {
          newVar.setJSDocInfo(info.clone());
        }

        newVar.useSourceInfoFrom(var);
        var.getParent().addChildBefore(newVar, var);
        vars.add(newVar);
      }
      vars.add(var);
      return vars;
    }
  }
}<|MERGE_RESOLUTION|>--- conflicted
+++ resolved
@@ -1334,13 +1334,8 @@
       } else {
         moduleName = modulePath.toModuleName();
       }
-<<<<<<< HEAD
-
       Node moduleRef = NodeUtil.newQName(compiler, getBasePropertyImport(moduleName))
           .useSourceInfoFromForTree(require);
-=======
-      Node moduleRef = IR.name(moduleName).srcref(require);
->>>>>>> dfd6fba3
       parent.replaceChild(require, moduleRef);
 
       t.reportCodeChange();
@@ -1936,14 +1931,13 @@
 
       if (rValue.isCall() && isCommonJsImport(rValue)) {
         // var foo = require('bar');
-<<<<<<< HEAD
         String importName = rewriteImportName(t, rValue);
         if (importName == null) {
           return null;
-=======
-        if (ProcessCommonJSModules.isCommonJsImport(rValue)
+        }
+        if (isCommonJsImport(rValue)
             && t.getScope().getVar(rValue.getFirstChild().getQualifiedName()) == null) {
-          String requireName = ProcessCommonJSModules.getCommonJsImportPath(rValue);
+          String requireName = getCommonJsImportPath(rValue);
           ModulePath modulePath =
               t.getInput()
                   .getPath()
@@ -1956,7 +1950,6 @@
             moduleName = modulePath.toModuleName();
           }
           return moduleName + propSuffix;
->>>>>>> dfd6fba3
         }
         return importName + propSuffix;
       } else if (rValue.isGetProp() && isCommonJsImport(rValue.getFirstChild())) {
@@ -2022,11 +2015,7 @@
           } else {
             globalModuleName = modulePath.toModuleName();
           }
-<<<<<<< HEAD
           String baseImportProperty = getBasePropertyImport(globalModuleName);
-=======
-
->>>>>>> dfd6fba3
           typeNode.setString(
               localTypeName == null ? baseImportProperty : baseImportProperty + localTypeName);
 
