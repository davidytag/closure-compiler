/*
 * Copyright 2011 The Closure Compiler Authors.
 *
 * Licensed under the Apache License, Version 2.0 (the "License");
 * you may not use this file except in compliance with the License.
 * You may obtain a copy of the License at
 *
 *     http://www.apache.org/licenses/LICENSE-2.0
 *
 * Unless required by applicable law or agreed to in writing, software
 * distributed under the License is distributed on an "AS IS" BASIS,
 * WITHOUT WARRANTIES OR CONDITIONS OF ANY KIND, either express or implied.
 * See the License for the specific language governing permissions and
 * limitations under the License.
 */
package com.google.javascript.jscomp;

import static com.google.common.base.Preconditions.checkNotNull;
import static com.google.common.base.Preconditions.checkState;

import com.google.common.collect.ImmutableCollection;
import com.google.common.collect.ImmutableList;
import com.google.javascript.jscomp.NodeTraversal.AbstractPostOrderCallback;
import com.google.javascript.jscomp.deps.ModuleLoader;
import com.google.javascript.jscomp.deps.ModuleLoader.ModulePath;
import com.google.javascript.rhino.IR;
import com.google.javascript.rhino.JSDocInfo;
import com.google.javascript.rhino.JSDocInfoBuilder;
import com.google.javascript.rhino.Node;
import java.util.ArrayList;
import java.util.HashSet;
import java.util.List;
import java.util.Set;

/**
 * Rewrites a CommonJS module http://wiki.commonjs.org/wiki/Modules/1.1.1
 * into a form that can be safely concatenated.
 * Does not add a function around the module body but instead adds suffixes
 * to global variables to avoid conflicts.
 * Calls to require are changed to reference the required module directly.
 * goog.provide and goog.require are emitted for closure compiler automatic
 * ordering.
 */
public final class ProcessCommonJSModules implements CompilerPass {
  private static final String EXPORTS = "exports";
  private static final String MODULE = "module";
  private static final String REQUIRE = "require";
  private static final String WEBPACK_REQUIRE = "__webpack_require__";
  private static final String WEBPACK_EXPORTS = "__webpack_exports__";

  public static final DiagnosticType UNKNOWN_REQUIRE_ENSURE =
      DiagnosticType.warning(
          "JSC_COMMONJS_UNKNOWN_REQUIRE_ENSURE_ERROR", "Unrecognized require.ensure call: {0}");

  public static final DiagnosticType SUSPICIOUS_EXPORTS_ASSIGNMENT =
      DiagnosticType.warning(
          "JSC_COMMONJS_SUSPICIOUS_EXPORTS_ASSIGNMENT",
          "Suspicious re-assignment of \"exports\" variable."
              + " Did you actually intend to export something?");

  private final Compiler compiler;
  private final boolean reportDependencies;

  /**
   * Creates a new ProcessCommonJSModules instance which can be used to
   * rewrite CommonJS modules to a concatenable form.
   *
   * @param compiler The compiler
   */
  public ProcessCommonJSModules(Compiler compiler) {
    this(compiler, true);
  }

  /**
   * Creates a new ProcessCommonJSModules instance which can be used to
   * rewrite CommonJS modules to a concatenable form.
   *
   * @param compiler The compiler
   * @param reportDependencies Whether the rewriter should report dependency
   *     information to the Closure dependency manager. This needs to be true
   *     if we want to sort CommonJS module inputs correctly. Note that goog.provide
   *     and goog.require calls will still be generated if this argument is
   *     false.
   */
  public ProcessCommonJSModules(Compiler compiler, boolean reportDependencies) {
    this.compiler = compiler;
    this.reportDependencies = reportDependencies;
  }


  /**
   * Module rewriting is done a on per-file basis prior to main compilation. The pass must handle
   * ES6+ syntax and the root node for each file is a SCRIPT - not the typical jsRoot of other
   * passes.
   */
  @Override
  public void process(Node externs, Node root) {
    checkState(root.isScript());
    FindImportsAndExports finder = new FindImportsAndExports();
    NodeTraversal.traverseEs6(compiler, root, finder);

    ImmutableList.Builder<ExportInfo> exports = ImmutableList.builder();
    if (finder.isCommonJsModule()) {
      finder.reportModuleErrors();

      if (!finder.umdPatterns.isEmpty()) {
        finder.replaceUmdPatterns();

        // Removing the IIFE rewrites vars. We need to re-traverse
        // to get the new references.
        if (removeIIFEWrapper(root)) {
          finder = new FindImportsAndExports();
          NodeTraversal.traverseEs6(compiler, root, finder);
        }
      }

      //UMD pattern replacement can leave detached export references - don't include those
      for (ExportInfo export : finder.getModuleExports()) {
        if (NodeUtil.getEnclosingScript(export.node) != null) {
          exports.add(export);
        }
      }
      finder.processWebpackExports();
      for (ExportInfo export : finder.getExports()) {
        if (NodeUtil.getEnclosingScript(export.node) != null) {
          exports.add(export);
        }
      }

      finder.initializeModule();
    }

    NodeTraversal.traverseEs6(
        compiler, root, new RewriteModule(finder.isCommonJsModule(), exports.build()));

    finder.addGoogProvideAndRequires();
  }

  /**
   * Information on a Universal Module Definition A UMD is an IF statement and a reference to which
   * branch contains the commonjs export
   */
  static class UmdPattern {
    final Node ifRoot;
    final Node activeBranch;

    UmdPattern(Node ifRoot, Node activeBranch) {
      this.ifRoot = ifRoot;
      this.activeBranch = activeBranch;
    }
  }

  static class ExportInfo {
    final Node node;
    final Scope scope;

    ExportInfo(Node node, Scope scope) {
      this.node = node;
      this.scope = scope;
    }
  }

  private Node getBaseQualifiedNameNode(Node n) {
    Node refParent = n;
    while (refParent.getParent() != null && refParent.getParent().isQualifiedName()) {
      refParent = refParent.getParent();
    }

    return refParent;
  }

  /**
   * UMD modules are often wrapped in an IIFE for cases where they are used as scripts instead of
   * modules. Remove the wrapper.
   * @return Whether an IIFE wrapper was found and removed.
   */
  private boolean removeIIFEWrapper(Node root) {
    checkState(root.isScript());
    Node n = root.getFirstChild();

    // Sometimes scripts start with a semicolon for easy concatenation.
    // Skip any empty statements from those
    while (n != null && n.isEmpty()) {
      n = n.getNext();
    }

    // An IIFE wrapper must be the only non-empty statement in the script,
    // and it must be an expression statement.
    if (n == null || !n.isExprResult() || n.getNext() != null) {
      return false;
    }

    Node call = n.getFirstChild();
    if (call == null || !call.isCall()) {
      return false;
    }

    // Find the IIFE call and function nodes
    Node fnc;
    if (call.getFirstChild().isFunction()) {
      fnc = n.getFirstFirstChild();
    } else if (call.getFirstChild().isGetProp()
        && call.getFirstFirstChild().isFunction()
        && call.getFirstFirstChild().getNext().isString()
        && call.getFirstFirstChild().getNext().getString().equals("call")) {
      fnc = call.getFirstFirstChild();

      // We only support explicitly binding "this" to the parent "this"
      if (!(call.getSecondChild() != null && call.getSecondChild().isThis())) {
        return false;
      }
    } else {
      return false;
    }

    if (NodeUtil.isVarArgsFunction(fnc)) {
      return false;
    }

    CompilerInput ci = compiler.getInput(root.getInputId());
    ModulePath modulePath = ci.getPath();
    if (modulePath == null) {
      return false;
    }

    String iifeLabel = modulePath.toModuleName() + "_iifeWrapper";

    FunctionToBlockMutator mutator =
        new FunctionToBlockMutator(compiler, compiler.getUniqueNameIdSupplier());
    Node block = mutator.unwrapIifeInModule(iifeLabel, fnc, call);
    root.removeChildren();
    root.addChildrenToFront(block.removeChildren());
    compiler.reportChangeToEnclosingScope(root);

    return true;
  }

  private boolean isSupportedRequire(Node requireCall) {
    if (requireCall.isCall() && requireCall.hasTwoChildren()) {
      if (compiler.getOptions().moduleResolutionMode == ModuleLoader.ResolutionMode.WEBPACK
          && requireCall.getFirstChild().matchesQualifiedName(WEBPACK_REQUIRE)
          && requireCall.getSecondChild().isNumber()) {
        return true;
      } else if (requireCall.getFirstChild().matchesQualifiedName(REQUIRE)
          && requireCall.getSecondChild().isString()) {
        return true;
      }
    }
    return false;
  }

  private String getRequiredName(Node requireCall) {
    if (compiler.getOptions().moduleResolutionMode == ModuleLoader.ResolutionMode.WEBPACK
        && requireCall.getSecondChild().isNumber()) {
      return String.valueOf(Double.valueOf(requireCall.getSecondChild().getDouble()).intValue());
    }

    return requireCall.getSecondChild().getString();
  }

  /**
   * Recognize if a node is a module export. We recognize several forms:
   *
   *  - module.exports = something;
   *  - module.exports.something = something;
   *  - exports.something = something;
   *  - __webpack_exports__["something"] = something; // only when the module resolution is WEBPACK
   *
   * <p>In addition, we only recognize an export if the base export object is not defined or is
   * defined in externs.
   */
  private boolean isSupportedExport(NodeTraversal t, Node export) {
    if (export.matchesQualifiedName(MODULE + "." + EXPORTS)) {
      Var v = t.getScope().getVar(MODULE);
      if (v == null || v.isExtern()) {
        return true;
      }
    } else if (export.isName()
        && (EXPORTS.equals(export.getString())
            || (compiler.getOptions().moduleResolutionMode == ModuleLoader.ResolutionMode.WEBPACK
                && WEBPACK_EXPORTS.equals(export.getString())))) {
      Var v = t.getScope().getVar(export.getString());
      if (v == null || v.isGlobal()) {
        return true;
      }
    }
    return false;
  }

  /**
   * Traverse the script. Find all references to CommonJS require (import) and module.exports or
   * export statements. Rewrites any require calls to reference the rewritten module name.
   */
  class FindImportsAndExports implements NodeTraversal.Callback {
    private boolean hasGoogProvideOrModule = false;
    private Node script = null;

    boolean isCommonJsModule() {
      return (exports.size() > 0
              || moduleExports.size() > 0
              || compiler.getOptions().moduleResolutionMode == ModuleLoader.ResolutionMode.WEBPACK)
          && !hasGoogProvideOrModule;
    }

    List<UmdPattern> umdPatterns = new ArrayList<>();
    List<ExportInfo> moduleExports = new ArrayList<>();
    List<ExportInfo> exports = new ArrayList<>();
    List<ExportInfo> webpackExports = new ArrayList<>();
    Set<String> imports = new HashSet<>();
    List<JSError> errors = new ArrayList<>();
    Node webpackDefineEsModuleProperty = null;

    public List<ExportInfo> getModuleExports() {
      return ImmutableList.copyOf(moduleExports);
    }

    public List<ExportInfo> getExports() {
      return ImmutableList.copyOf(exports);
    }

    public List<ExportInfo> getWebpackExports() {
      return ImmutableList.copyOf(webpackExports);
    }

    @Override
    public boolean shouldTraverse(NodeTraversal nodeTraversal, Node n, Node parent) {
      if (n.isScript()) {
        checkState(this.script == null);
        this.script = n;
      }
      return true;
    }

    @Override
    public void visit(NodeTraversal t, Node n, Node parent) {
      if (t.inGlobalScope()) {
        // Check for goog.provide or goog.module statements
        if (parent == null
            || NodeUtil.isControlStructure(parent)
            || NodeUtil.isStatementBlock(parent)) {
          if (n.isExprResult()) {
            Node maybeGetProp = n.getFirstFirstChild();
            if (maybeGetProp != null
                && (maybeGetProp.matchesQualifiedName("goog.provide")
                    || maybeGetProp.matchesQualifiedName("goog.module"))) {
              hasGoogProvideOrModule = true;
            }
          }
        }
      }

      // Find require.ensure calls
      if (n.isCall() && n.getFirstChild().matchesQualifiedName("require.ensure")) {
        visitRequireEnsureCall(t, n);
      }

      if (n.matchesQualifiedName(MODULE + "." + EXPORTS)) {
        if (isSupportedExport(t, n)) {
          moduleExports.add(new ExportInfo(n, t.getScope()));

          // If the module.exports statement is nested in the then branch of an if statement,
          // assume the if statement is an UMD pattern with a common js export in the then branch
          // This seems fragile but has worked well for a long time.
          // TODO(ChadKillingsworth): Discover if there is a better way to detect these.
          Node ifAncestor = getOutermostIfAncestor(parent);
          if (ifAncestor != null && !umdPatternsContains(umdPatterns, ifAncestor)) {
            umdPatterns.add(new UmdPattern(ifAncestor, ifAncestor.getSecondChild()));
          }
        }
      } else if (n.matchesQualifiedName("define.amd")) {
        // If a define.amd statement is nested in the then branch of an if statement,
        // assume the if statement is an UMD pattern with a common js export
        // in the else branch
        // This seems fragile but has worked well for a long time.
        // TODO(ChadKillingsworth): Discover if there is a better way to detect these.
        Node ifAncestor = getOutermostIfAncestor(parent);
        if (ifAncestor != null && !umdPatternsContains(umdPatterns, ifAncestor)) {
          umdPatterns.add(new UmdPattern(ifAncestor, ifAncestor.getChildAtIndex(2)));
        }
      }

      if (n.isName() && EXPORTS.equals(n.getString())) {
        Var v = t.getScope().getVar(EXPORTS);
        if (v == null || v.isGlobal()) {
          Node qNameRoot = getBaseQualifiedNameNode(n);
          if (qNameRoot != null
              && qNameRoot.matchesQualifiedName(EXPORTS)
              && NodeUtil.isLValue(qNameRoot)) {
            if (!this.hasGoogProvideOrModule) {
              errors.add(t.makeError(qNameRoot, SUSPICIOUS_EXPORTS_ASSIGNMENT));
            }
          } else {
            exports.add(new ExportInfo(n, t.getScope()));

            // If the exports statement is nested in the then branch of an if statement,
            // assume the if statement is an UMD pattern with a common js export in the then branch
            // This seems fragile but has worked well for a long time.
            // TODO(ChadKillingsworth): Discover if there is a better way to detect these.
            Node ifAncestor = getOutermostIfAncestor(parent);
            if (ifAncestor != null && !umdPatternsContains(umdPatterns, ifAncestor)) {
              umdPatterns.add(new UmdPattern(ifAncestor, ifAncestor.getSecondChild()));
            }
          }
        }
      }

      if (n.isName()
          && compiler.getOptions().moduleResolutionMode == ModuleLoader.ResolutionMode.WEBPACK
          && WEBPACK_EXPORTS.equals(n.getString())) {
        if (n.getParent().isGetElem()
            && n.getNext().isString()
            && NodeUtil.isValidPropertyName(compiler.getFeatureSet(), n.getNext().getString())) {
          Var v = t.getScope().getVar(WEBPACK_EXPORTS);
          if (v == null || v.isGlobal() || v.isExtern()) {
            webpackExports.add(new ExportInfo(n, t.getScope()));
          }

          // Webpack defines an "__esModule" property for babel. We can just remove it.
          // Object.defineProperty(__webpack_exports__, "__esModule", { value: true });
        } else if (n.getParent().isCall()
            && n.getPrevious() != null
            && n.getPrevious().isQualifiedName()
            && "Object.defineProperty".equals(n.getPrevious().getQualifiedName())
            && n.getNext() != null
            && n.getNext().isString()
            && n.getNext().getString().equals("__esModule")
            && n.getGrandparent().isExprResult()) {
          webpackDefineEsModuleProperty = n.getGrandparent();
        }
      }

      if (isSupportedRequire(n)) {
        visitRequireCall(t, n, parent);
      }
    }

    /** Visit require calls. Emit corresponding goog.require call. */
    private void visitRequireCall(NodeTraversal t, Node require, Node parent) {
      String requireName = getRequiredName(require);

      ModulePath modulePath =
          t.getInput()
              .getPath()
              .resolveJsModule(
                  requireName,
                  require.getSourceFileName(),
                  require.getLineno(),
                  require.getCharno());
      if (modulePath == null) {
        // The module loader will issue an error
        return;
      }


      String moduleName = modulePath.toModuleName();

      // When require("name") is used as a standalone statement (the result isn't used)
      // it indicates that a module is being loaded for the side effects it produces.
      // In this case the require statement should just be removed as the goog.require
      // call inserted will import the module.
      if (!NodeUtil.isExpressionResultUsed(require)
          && parent.isExprResult()
          && NodeUtil.isStatementBlock(parent.getParent())) {
        parent.detach();
      }

      imports.add(moduleName);
    }

    /**
     * Visit require.ensure calls. Replace the call with an IIFE. Require.ensure must always be of
     * the form:
     *
     * <p>require.ensure(['module1', ...], function(require) {})
     */
    private void visitRequireEnsureCall(NodeTraversal t, Node call) {
      if (call.getChildCount() != 3) {
        compiler.report(
            t.makeError(
                call,
                UNKNOWN_REQUIRE_ENSURE,
                "Expected the function to have 2 arguments but instead found {0}",
                "" + call.getChildCount()));
        return;
      }

      Node dependencies = call.getSecondChild();
      if (!dependencies.isArrayLit()) {
        compiler.report(
            t.makeError(
                dependencies,
                UNKNOWN_REQUIRE_ENSURE,
                "The first argument must be an array literal of string literals."));
        return;
      }

      for (Node dep : dependencies.children()) {
        if (!dep.isString()) {
          compiler.report(
              t.makeError(
                  dep,
                  UNKNOWN_REQUIRE_ENSURE,
                  "The first argument must be an array literal of string literals."));
          return;
        }
      }
      Node callback = dependencies.getNext();
      if (!(callback.isFunction()
          && callback.getSecondChild().getChildCount() == 1
          && callback.getSecondChild().getFirstChild().isName()
          && "require".equals(callback.getSecondChild().getFirstChild().getString()))) {
        compiler.report(
            t.makeError(
                callback,
                UNKNOWN_REQUIRE_ENSURE,
                "The second argument must be a function"
                    + " whose first argument is named \"require\"."));
        return;
      }

      callback.detach();

      // Remove the "require" argument from the parameter list.
      callback.getSecondChild().removeChildren();
      call.removeChildren();
      call.putBooleanProp(Node.FREE_CALL, true);
      call.addChildToFront(callback);

      t.reportCodeChange();
    }

    void reportModuleErrors() {
      for (JSError error : errors) {
        compiler.report(error);
      }
    }

    /**
     * If the export is directly assigned more than once, or the assignments are not global, declare
     * the module name variable.
     *
     * <p>If all of the assignments are simply property assignments, initialize the module name
     * variable as a namespace.
     */
    void initializeModule() {
      CompilerInput ci = compiler.getInput(this.script.getInputId());
      ModulePath modulePath = ci.getPath();
      if (modulePath == null) {
        return;
      }

      String moduleName = modulePath.toModuleName();

      // The default declaration for the goog.provide is a constant so
      // we need to declare the variable if we have more than one
      // assignment to module.exports or those assignments are not
      // at the top level.
      //
      // If we assign to the variable more than once or all the assignments
      // are properties, initialize the variable as well.
      int directAssignmentsAtTopLevel = 0;
      int directAssignments = 0;
      for (ExportInfo export : moduleExports) {
        if (NodeUtil.getEnclosingScript(export.node) == null) {
          continue;
        }

        Node base = getBaseQualifiedNameNode(export.node);
        if (base == export.node && export.node.getParent().isAssign()) {
          Node rValue = NodeUtil.getRValueOfLValue(export.node);
          if (rValue == null || !rValue.isObjectLit()) {
            directAssignments++;
            if (export.node.getParent().getParent().isExprResult()
                && NodeUtil.isTopLevel(export.node.getParent().getParent().getParent())) {
              directAssignmentsAtTopLevel++;
            }
          }
        }
      }

      if (directAssignmentsAtTopLevel > 1
          || (directAssignmentsAtTopLevel == 0 && directAssignments > 0)
          || directAssignments == 0) {
        int totalExportStatements = this.moduleExports.size() + this.exports.size();
        Node initModule = IR.var(IR.name(moduleName));
        if (directAssignments < totalExportStatements) {
          initModule.getFirstChild().addChildToFront(IR.objectlit());

          // If all the assignments are property exports, initialize the
          // module as a namespace
          if (directAssignments == 0) {
            JSDocInfoBuilder builder = new JSDocInfoBuilder(true);
            builder.recordConstancy();
            initModule.setJSDocInfo(builder.build());
          }
        }
        initModule.useSourceInfoIfMissingFromForTree(this.script);

        this.script.addChildToFront(initModule);
        compiler.reportChangeToEnclosingScope(this.script);
      }
    }

    /**
     * Add goog.require statements for any require statements and a goog.provide statement for the
     * module
     */
    void addGoogProvideAndRequires() {
      CompilerInput ci = compiler.getInput(this.script.getInputId());
      ModulePath modulePath = ci.getPath();
      if (modulePath == null) {
        return;
      }

      String moduleName = modulePath.toModuleName();

      for (String importName : imports) {
        // Add goog.provide calls.
        if (reportDependencies) {
          ci.addRequire(importName);
        }

        this.script.addChildToFront(
            IR.exprResult(
                    IR.call(
                        IR.getprop(IR.name("goog"), IR.string("require")), IR.string(importName)))
                .useSourceInfoIfMissingFromForTree(this.script));
      }

      if (isCommonJsModule()) {
        // Add goog.provide calls.
        if (reportDependencies) {
          ci.addProvide(moduleName);
        }
        this.script.addChildToFront(
            IR.exprResult(
                    IR.call(
                        IR.getprop(IR.name("goog"), IR.string("provide")), IR.string(moduleName)))
                .useSourceInfoIfMissingFromForTree(this.script));
        compiler.reportChangeToEnclosingScope(this.script);
      } else if (imports.size() > 0) {
        compiler.reportChangeToEnclosingScope(this.script);
      }
    }

    /** Find the outermost if node ancestor for a node without leaving the function scope */
    private Node getOutermostIfAncestor(Node n) {
      if (n == null || NodeUtil.isTopLevel(n) || n.isFunction()) {
        return null;
      }
      Node parent = n.getParent();
      if (parent == null) {
        return null;
      }

      if (parent.isIf() && parent.getFirstChild() == n) {
        Node outerIf = getOutermostIfAncestor(parent);
        if (outerIf != null) {
          return outerIf;
        }

        return parent;
      }

      return getOutermostIfAncestor(parent);
    }

    /** Remove a Universal Module Definition and leave just the commonjs export statement */
    void replaceUmdPatterns() {
      for (UmdPattern umdPattern : umdPatterns) {
        Node parent = umdPattern.ifRoot.getParent();
        Node newNode = umdPattern.activeBranch;

        if (newNode == null) {
          parent.removeChild(umdPattern.ifRoot);
          compiler.reportChangeToEnclosingScope(parent);
          return;
        }

        // Remove redundant block node. Not strictly necessary, but makes tests more legible.
        if (umdPattern.activeBranch.isNormalBlock()
            && umdPattern.activeBranch.getChildCount() == 1) {
          newNode = umdPattern.activeBranch.getFirstChild();
          umdPattern.activeBranch.detachChildren();
        } else {
          umdPattern.ifRoot.detachChildren();
        }
        parent.replaceChild(umdPattern.ifRoot, newNode);
        // TODO(johnlenz): don't work on detached nodes
        Node changeScope = NodeUtil.getEnclosingChangeScopeRoot(parent);
        if (changeScope != null) {
          compiler.reportChangeToEnclosingScope(parent);
        }
      }
    }

    /** Webpack exports are getelems. Convert them to getprops and add them to the exports list */
    void processWebpackExports() {
      if (webpackDefineEsModuleProperty != null) {
        webpackDefineEsModuleProperty.detachFromParent();
      }

      for (ExportInfo export : webpackExports) {
        Node getElem = export.node.getParent();
        Node propName = export.node.getNext().detach();
        Node exportName = export.node.detach();
        Node getProp = IR.getprop(exportName, propName).useSourceInfoFrom(getElem);
        getElem.replaceWith(getProp);
        exports.add(export);
      }
    }
  }

  private static boolean umdPatternsContains(List<UmdPattern> umdPatterns, Node n) {
    for (UmdPattern umd : umdPatterns) {
      if (umd.ifRoot == n) {
        return true;
      }
    }
    return false;
  }

  /**
   * Traverse a file and rewrite all references to imported names directly to the targeted module
   * name.
   *
   * <p>If a file is a CommonJS module, rewrite export statements. Typically exports create an alias
   * - the rewriting tries to avoid such aliases.
   */
  private class RewriteModule extends AbstractPostOrderCallback {
    private final boolean allowFullRewrite;
    private final ImmutableCollection<ExportInfo> exports;
    private final List<Node> imports = new ArrayList<>();
    private final List<Node> rewrittenClassExpressions = new ArrayList<>();
    private final List<Node> functionsToHoist = new ArrayList<>();

    public RewriteModule(boolean allowFullRewrite, ImmutableCollection<ExportInfo> exports) {
      this.allowFullRewrite = allowFullRewrite;
      this.exports = exports;
    }

    @Override
    public void visit(NodeTraversal t, Node n, Node parent) {
      switch (n.getToken()) {
        case SCRIPT:
          // Class names can't be changed during the middle of a traversal. Unlike functions,
          // the name can be the EMPTY token rather than just a zero length string.
          for (Node clazz : rewrittenClassExpressions) {
            clazz.replaceChild(
                clazz.getFirstChild(), IR.empty().useSourceInfoFrom(clazz.getFirstChild()));
            t.reportCodeChange();
          }

          CompilerInput ci = compiler.getInput(n.getInputId());
          ModulePath modulePath = ci.getPath();
          String moduleName = modulePath.toModuleName();

          // Hoist functions in reverse order so that they maintain the same relative
          // order after hoisting.
          for (int i = functionsToHoist.size() - 1; i >= 0; i--) {
            Node functionExpr = functionsToHoist.get(i);
            Node scopeRoot = t.getClosestHoistScopeRoot();
            Node insertionPoint = scopeRoot.getFirstChild();
            if (insertionPoint == null
                || !(insertionPoint.isVar()
                    && insertionPoint.getFirstChild().getString().equals(moduleName))) {
              insertionPoint = null;
            }

            if (insertionPoint == null) {
              if (scopeRoot.getFirstChild() != functionExpr) {
                scopeRoot.addChildToFront(functionExpr.detach());
              }
            } else if (insertionPoint != functionExpr && insertionPoint.getNext() != functionExpr) {
              scopeRoot.addChildAfter(functionExpr.detach(), insertionPoint);
            }
          }

          for (ExportInfo export : exports) {
            visitExport(t, export.node);
          }

          for (Node require : imports) {
            visitRequireCall(t, require, require.getParent());
          }

          break;

        case CALL:
          if (isSupportedRequire(n)) {
            imports.add(n);
          }
          break;

        case VAR:
        case LET:
        case CONST:
          // Multiple declarations need split apart so that they can be refactored into
          // property assignments or removed altogether.
          if (n.hasMoreThanOneChild() && !NodeUtil.isAnyFor(parent)) {
            List<Node> vars = splitMultipleDeclarations(n);
            t.reportCodeChange();
            for (Node var : vars) {
              visit(t, var.getFirstChild(), var);
            }
          }
          break;

        case NAME:
          {
            // If this is a name declaration with multiple names, it will be split apart when
            // the parent is visited and then revisit the children.
            if (NodeUtil.isNameDeclaration(n.getParent()) && n.getParent().hasMoreThanOneChild()) {
              break;
            }

            String qName = n.getQualifiedName();
            if (qName == null) {
              break;
            }
            Var nameDeclaration = t.getScope().getVar(qName);
            if (nameDeclaration != null
                && nameDeclaration.getNode() != null
                && nameDeclaration.getNode().getInputId() == n.getInputId()) {
              maybeUpdateName(t, n, nameDeclaration);
            }
            break;
          }

          // ES6 object literal shorthand notation can refer to renamed variables
        case STRING_KEY:
          {
            if (n.hasChildren()
                || n.isQuotedString()
                || n.getParent().getParent().isDestructuringLhs()) {
              break;
            }
            Var nameDeclaration = t.getScope().getVar(n.getString());
            if (nameDeclaration == null) {
              break;
            }
            String importedName = getModuleImportName(t, nameDeclaration.getNode());
            if (nameDeclaration.isGlobal() || importedName != null) {
              Node value = IR.name(n.getString()).useSourceInfoFrom(n);
              n.addChildToBack(value);
              maybeUpdateName(t, value, nameDeclaration);
            }
            break;
          }

        default:
          break;
      }

      JSDocInfo info = n.getJSDocInfo();
      if (info != null) {
        for (Node typeNode : info.getTypeNodes()) {
          fixTypeNode(t, typeNode);
        }
      }
    }

    /**
     * Visit require calls. Rewrite require statements to be a direct reference to name of require
     * module. By this point all references to the import alias should have already been renamed.
     */
    private void visitRequireCall(NodeTraversal t, Node require, Node parent) {
      String requireName = getRequiredName(require);

      ModulePath modulePath =
          t.getInput()
              .getPath()
              .resolveJsModule(
                  requireName,
                  require.getSourceFileName(),
                  require.getLineno(),
                  require.getCharno());
      if (modulePath == null) {
        // The module loader will issue an error
        return;
      }

      String moduleName = modulePath.toModuleName();
      Node moduleRef = IR.name(moduleName).srcref(require);
      parent.replaceChild(require, moduleRef);

      t.reportCodeChange();
    }

    /**
     * Visit export statements. Export statements can be either a direct assignment: module.exports
     * = foo or a property assignment: module.exports.foo = foo; exports.foo = foo;
     */
    private void visitExport(NodeTraversal t, Node export) {
      Node root = getBaseQualifiedNameNode(export);
      Node rValue = NodeUtil.getRValueOfLValue(root);

      // For object literal assignments to module.exports, convert them to
      // individual property assignments.
      //
      //     module.exports = { foo: bar};
      //
      // becomes
      //
      //     module.exports = {};
      //     module.exports.foo = bar;
      if (root.matchesQualifiedName("module.exports")) {
        if (rValue != null
            && rValue.isObjectLit()
            && root.getParent().isAssign()
            && root.getParent().getParent().isExprResult()) {
          expandObjectLitAssignment(t, root);
          return;
        }
      }

      ModulePath modulePath = t.getInput().getPath();
      String moduleName = modulePath.toModuleName();

      // If this is an assignment to module.exports or exports, renaming
      // has already handled this case. Remove the export.
      Var rValueVar = null;
      if (rValue != null && rValue.isQualifiedName()) {
        rValueVar = t.getScope().getVar(rValue.getQualifiedName());

        // If the exported name is not found and this is a direct assignment
        // to modules.exports, look to see if the module name has a var definition
        if (rValueVar == null && root == export) {
          rValueVar = t.getScope().getVar(moduleName);
          if (rValueVar != null && rValueVar.getNode() == root) {
            rValueVar = null;
          }
        }
      }

      if (root.getParent().isAssign()
          && (root.getNext() != null && (root.getNext().isName() || root.getNext().isGetProp()))
          && root.getParent().getParent().isExprResult()
          && rValueVar != null) {
        root.getParent().getParent().detach();
        t.reportCodeChange();
        return;
      }

      Node updatedExport =
          NodeUtil.newName(compiler, moduleName, export, export.getQualifiedName());

      if (root.matchesQualifiedName("module.exports")
          && rValue != null
          && t.getScope().getVar("module.exports") == null
          && root.getParent().isAssign()) {
        if (root.getParent().getParent().isExprResult()) {
          // Rewrite "module.exports = foo;" to "var moduleName = foo;"
          Node parent = root.getParent();
          Node var = IR.var(updatedExport, rValue.detach()).useSourceInfoFrom(root.getParent());
          parent.getParent().replaceWith(var);
        } else if (root.getNext() != null && root.getNext().isName() && rValueVar.isGlobal()) {
          // This is a where a module export assignment is used in a complex expression.
<<<<<<< HEAD
          root.getParent().replaceWith(updatedExport);
        } else {
=======
          // Before: `SOME_VALUE !== undefined && module.exports = SOME_VALUE`
          // After: `SOME_VALUE !== undefined && module$name`
          root.getParent().replaceWith(updatedExport);
        } else {
          // Other references to "module.exports" are just replaced with the module name.
>>>>>>> addd51f5
          export.replaceWith(updatedExport);
        }
      } else {
        // Other references to "module.exports" are just replaced with the module name.
        export.replaceWith(updatedExport);
      }
      t.reportCodeChange();
    }

    /**
     * Since CommonJS modules may have only a single export, it's common to see the export be an
     * object literal. We want to expand this to individual property assignments. If any individual
     * property assignment has been renamed, it will be removed.
     *
     * <p>We need to keep assignments which aren't names
     *
     * <p>module.exports = { foo: bar, baz: function() {} }
     *
     * <p>becomes
     *
     * <p>module.exports.foo = bar; // removed later module.exports.baz = function() {};
     */
    private void expandObjectLitAssignment(NodeTraversal t, Node export) {
      checkState(export.getParent().isAssign());
      Node insertionRef = export.getParent().getParent();
      checkState(insertionRef.isExprResult());
      Node insertionParent = insertionRef.getParent();
      checkNotNull(insertionParent);

      Node rValue = NodeUtil.getRValueOfLValue(export);
      Node key = rValue.getFirstChild();

      while (key != null) {
        Node lhs;
        if (key.isQuotedString()) {
          lhs = IR.getelem(export.cloneTree(), IR.string(key.getString()));
        } else {
          lhs = IR.getprop(export.cloneTree(), IR.string(key.getString()));
        }

        Node value = null;
        if (key.isStringKey()) {
          if (key.hasChildren()) {
            value = key.removeFirstChild();
          } else {
            value = IR.name(key.getString());
          }
        } else if (key.isMemberFunctionDef()) {
          value = key.getFirstChild().detach();
        }

        Node expr = null;
        if (!key.isGetterDef()) {
          expr = IR.exprResult(IR.assign(lhs, value)).useSourceInfoIfMissingFromForTree(key);
          insertionParent.addChildAfter(expr, insertionRef);
          visitExport(t, lhs.getFirstChild());
        } else {
          Node getter = key.detach();
          String moduleName = t.getInput().getPath().toModuleName();
          Node moduleObj = t.getScope().getVar(moduleName).getNode().getFirstChild();
          moduleObj.addChildToBack(getter);
        }

        // Export statements can be removed in visitExport
        if (expr != null && expr.getParent() != null) {
          insertionRef = expr;
        }

        key = key.getNext();
      }

      export.getParent().getParent().detach();
    }

    /**
     * Given a name reference, check to see if it needs renamed.
     *
     * <p>We handle 3 main cases: 1. References to an import alias. These are replaced with a direct
     * reference to the imported module. 2. Names which are exported. These are rewritten to be the
     * export assignment directly. 3. Global names: If a name is global to the script, add a suffix
     * so it doesn't collide with any other global.
     *
     * <p>Rewriting case 1 is safe to perform on all files. Cases 2 and 3 can only be done if this
     * file is a commonjs module.
     */
    private void maybeUpdateName(NodeTraversal t, Node n, Var var) {
      checkNotNull(var);
      checkState(n.isName() || n.isGetProp());
      checkState(n.getParent() != null);
      String importedModuleName = getModuleImportName(t, var.getNode());
      String originalName = n.getOriginalQualifiedName();

      // Check if the name refers to a alias for a require('foo') import.
      if (importedModuleName != null && n != var.getNode()) {
        // Reference the imported name directly, rather than the alias
        updateNameReference(t, n, originalName, importedModuleName, false);

      } else if (allowFullRewrite) {
        String exportedName = getExportedName(t, n, var);

        // We need to exclude the alias created by the require import. We assume dead
        // code elimination will remove these later.
        if ((n != var.getNode() || n.getParent().isClass()) && exportedName == null) {
          // The name is actually the export reference itself.
          // This will be handled later by visitExports.
          if (n.getParent().isClass() && n.getParent().getFirstChild() == n) {
            rewrittenClassExpressions.add(n.getParent());
          }

          return;
        }

        // Check if the name is used as an export
        if (importedModuleName == null
            && exportedName != null
            && !exportedName.equals(originalName)) {
          updateNameReference(t, n, originalName, exportedName, true);

          // If it's a global name, rename it to prevent conflicts with other scripts
        } else if (var.isGlobal()) {
          ModulePath modulePath = t.getInput().getPath();
          String currentModuleName = modulePath.toModuleName();

          if (currentModuleName.equals(originalName)) {
            return;
          }

          // refs to 'exports' are handled separately.
          if (EXPORTS.equals(originalName)
              || (compiler.getOptions().moduleResolutionMode == ModuleLoader.ResolutionMode.WEBPACK
                  && WEBPACK_EXPORTS.equals(originalName))) {
            return;
          }

          // closure_test_suite looks for test*() functions
          if (compiler.getOptions().exportTestFunctions && currentModuleName.startsWith("test")) {
            return;
          }

          String newName = originalName + "$$" + currentModuleName;
          updateNameReference(t, n, originalName, newName, false);
        }
      }
    }

    /**
     * @param nameRef the qualified name node
     * @param originalName of nameRef
     * @param newName for nameRef
     * @param requireFunctionExpressions Whether named class or functions should be rewritten to
     *     variable assignments
     */
    private void updateNameReference(
        NodeTraversal t,
        Node nameRef,
        String originalName,
        String newName,
        boolean requireFunctionExpressions) {
      Node parent = nameRef.getParent();
      checkNotNull(parent);
      checkNotNull(newName);
      boolean newNameIsQualified = newName.indexOf('.') >= 0;

      Var newNameDeclaration = t.getScope().getVar(newName);

      switch (parent.getToken()) {
        case CLASS:
          if (parent.getIndexOfChild(nameRef) == 0
              && (newNameIsQualified || requireFunctionExpressions)) {
            // Refactor a named class to a class expression
            // We can't remove the class name during a traversal, so save it for later
            rewrittenClassExpressions.add(parent);

            Node newNameRef = NodeUtil.newQName(compiler, newName, nameRef, originalName);
            Node grandparent = parent.getParent();

            Node expr;
            if (!newNameIsQualified && newNameDeclaration == null) {
              expr = IR.let(newNameRef, IR.nullNode()).useSourceInfoIfMissingFromForTree(nameRef);
            } else {
              expr =
                  IR.exprResult(IR.assign(newNameRef, IR.nullNode()))
                      .useSourceInfoIfMissingFromForTree(nameRef);
            }
            grandparent.replaceChild(parent, expr);
            if (expr.isLet()) {
              expr.getFirstChild().replaceChild(expr.getFirstFirstChild(), parent);
            } else {
              expr.getFirstChild().replaceChild(expr.getFirstChild().getSecondChild(), parent);
            }
          } else if (parent.getIndexOfChild(nameRef) == 1) {
            Node newNameRef = NodeUtil.newQName(compiler, newName, nameRef, originalName);
            parent.replaceChild(nameRef, newNameRef);
          } else {
            nameRef.setString(newName);
            nameRef.setOriginalName(originalName);
          }
          break;

        case FUNCTION:
          if (newNameIsQualified || requireFunctionExpressions) {
            // Refactor a named function to a function expression
            Node newNameRef = NodeUtil.newQName(compiler, newName, nameRef, originalName);
            Node grandparent = parent.getParent();
            nameRef.setString("");

            Node expr;
            if (!newNameIsQualified && newNameDeclaration == null) {
              expr = IR.var(newNameRef, IR.nullNode()).useSourceInfoIfMissingFromForTree(nameRef);
            } else {
              expr =
                  IR.exprResult(IR.assign(newNameRef, IR.nullNode()))
                      .useSourceInfoIfMissingFromForTree(nameRef);
            }
            grandparent.replaceChild(parent, expr);
            if (expr.isVar()) {
              expr.getFirstChild().replaceChild(expr.getFirstFirstChild(), parent);
            } else {
              expr.getFirstChild().replaceChild(expr.getFirstChild().getSecondChild(), parent);
            }
            functionsToHoist.add(expr);
          } else {
            nameRef.setString(newName);
            nameRef.setOriginalName(originalName);
          }
          break;

        case VAR:
        case LET:
        case CONST:
          // Multiple declaration - needs split apart.
          if (parent.getChildCount() > 1) {
            splitMultipleDeclarations(parent);
            parent = nameRef.getParent();
            newNameDeclaration = t.getScope().getVar(newName);
          }

          if (newNameIsQualified) {
            // Refactor a var declaration to a getprop assignment
            Node getProp = NodeUtil.newQName(compiler, newName, nameRef, originalName);
            JSDocInfo info = parent.getJSDocInfo();
            parent.setJSDocInfo(null);
            if (nameRef.hasChildren()) {
              Node assign = IR.assign(getProp, nameRef.removeFirstChild());
              assign.setJSDocInfo(info);
              Node expr = IR.exprResult(assign).useSourceInfoIfMissingFromForTree(nameRef);
              parent.replaceWith(expr);
            } else {
              getProp.setJSDocInfo(info);
              parent.replaceWith(IR.exprResult(getProp).useSourceInfoFrom(getProp));
            }
          } else if (newNameDeclaration != null) {
            // Variable is already defined. Convert this to an assignment.
<<<<<<< HEAD
=======
            // If the variable declaration has no initialization, we simply
            // remove the node. This can occur when the variable which is exported
            // is declared in an outer scope but assigned in an inner one.
>>>>>>> addd51f5
            if (!nameRef.hasChildren()) {
              parent.detachFromParent();
              break;
            }

            Node name = NodeUtil.newName(compiler, newName, nameRef, originalName);
            Node assign = IR.assign(name, nameRef.removeFirstChild());
            JSDocInfo info = parent.getJSDocInfo();
            if (info != null) {
              parent.setJSDocInfo(null);
              assign.setJSDocInfo(info);
            }

            parent.replaceWith(IR.exprResult(assign).useSourceInfoFromForTree(nameRef));
          } else {
            nameRef.setString(newName);
            nameRef.setOriginalName(originalName);
          }
          break;

        default:
          {
            Node name =
                newNameIsQualified
                    ? NodeUtil.newQName(compiler, newName, nameRef, originalName)
                    : NodeUtil.newName(compiler, newName, nameRef, originalName);

            JSDocInfo info = nameRef.getJSDocInfo();
            if (info != null) {
              nameRef.setJSDocInfo(null);
              name.setJSDocInfo(info);
            }
            parent.replaceChild(nameRef, name);
            if (nameRef.hasChildren()) {
              name.addChildrenToFront(nameRef.removeChildren());
            }

            break;
          }
      }

      t.reportCodeChange();
    }

    /**
     * Determine whether the given name Node n is referenced in an export
     *
     * @return string - If the name is not used in an export, return it's own name If the name node
     *     is actually the export target itself, return null;
     */
    private String getExportedName(NodeTraversal t, Node n, Var var) {
      if (var == null || var.getNode().getInputId() != n.getInputId()) {
        return n.getQualifiedName();
      }

      String moduleName = t.getInput().getPath().toModuleName();

      for (ExportInfo export : this.exports) {
        Node exportBase = getBaseQualifiedNameNode(export.node);
        Node exportRValue = NodeUtil.getRValueOfLValue(exportBase);

        if (exportRValue == null) {
          continue;
        }

        Node exportedName = getExportedNameNode(export);
        // We don't want to handle the export itself
        if (exportRValue == n
            || ((NodeUtil.isClassExpression(exportRValue)
                    || NodeUtil.isFunctionExpression(exportRValue))
                && exportedName == n)) {
          return null;
        }

        String exportBaseQName = exportBase.getQualifiedName();

        if (exportRValue.isObjectLit()) {
          if (!"module.exports".equals(exportBaseQName)) {
            return n.getQualifiedName();
          }

          Node key = exportRValue.getFirstChild();
          boolean keyIsExport = false;
          while (key != null) {
            if (key.isStringKey()
                && !key.isQuotedString()
                && NodeUtil.isValidPropertyName(
                    compiler.getOptions().getLanguageIn().toFeatureSet(), key.getString())) {
              if (key.hasChildren()) {
                if (key.getFirstChild().isQualifiedName()) {
                  if (key.getFirstChild() == n) {
                    return null;
                  }

                  Var valVar = t.getScope().getVar(key.getFirstChild().getQualifiedName());
                  if (valVar != null && valVar.getNameNode() == var.getNameNode()) {
                    keyIsExport = true;
                    break;
                  }
                }
              } else {
                if (key == n) {
                  return null;
                }

                // Handle ES6 object lit shorthand assignments
                Var valVar = t.getScope().getVar(key.getString());
                if (valVar != null && valVar.getNameNode() == var.getNameNode()) {
                  keyIsExport = true;
                  break;
                }
              }
            }

            key = key.getNext();
          }
          if (key != null && keyIsExport) {
            return moduleName + "." + key.getString();
          }
        } else {
          if (var.getNameNode() == exportedName) {
            String exportPrefix;
            if (exportBaseQName.startsWith(MODULE)) {
              exportPrefix = MODULE + "." + EXPORTS;
            } else if (compiler.getOptions().moduleResolutionMode
                == ModuleLoader.ResolutionMode.WEBPACK) {
              exportPrefix = WEBPACK_EXPORTS;
            } else {
              exportPrefix = EXPORTS;
            }

            if (exportBaseQName.length() == exportPrefix.length()) {
              return moduleName;
            }

            return moduleName + exportBaseQName.substring(exportPrefix.length());
          }
        }
      }
      return n.getQualifiedName();
    }

    private Node getExportedNameNode(ExportInfo info) {
      Node qNameBase = getBaseQualifiedNameNode(info.node);
      Node rValue = NodeUtil.getRValueOfLValue(qNameBase);

      if (rValue == null) {
        return null;
      }

      if (NodeUtil.isFunctionExpression(rValue) || NodeUtil.isClassExpression(rValue)) {
        return rValue.getFirstChild();
      }

      Var var = info.scope.getVar(rValue.getQualifiedName());
      if (var == null) {
        return null;
      }

      return var.getNameNode();
    }

    /**
     * Determine if the given Node n is an alias created by a module import.
     *
     * @return null if it's not an alias or the imported module name
     */
    private String getModuleImportName(NodeTraversal t, Node n) {
      Node rValue = null;
      String propSuffix = "";
      if (n.isStringKey()
          && n.getParent().isObjectPattern()
          && n.getParent().getParent().isDestructuringLhs()) {
        rValue = n.getParent().getNext();
        propSuffix = "." + n.getString();
      } else if (n.getParent() != null) {
        rValue = NodeUtil.getRValueOfLValue(n);
      }

      if (rValue == null) {
        return null;
      }

      if (rValue.isCall()) {
        // var foo = require('bar');
        if (isSupportedRequire(rValue)
            && t.getScope().getVar(rValue.getFirstChild().getQualifiedName()) == null) {
          String requireName = getRequiredName(rValue);
          ModulePath modulePath =
              t.getInput()
                  .getPath()
                  .resolveJsModule(
                      requireName, n.getSourceFileName(), n.getLineno(), n.getCharno());
          if (modulePath == null) {
            return null;
          }
          return modulePath.toModuleName() + propSuffix;
        }
        return null;

      } else if (rValue.isGetProp()) {
        // var foo = require('bar').foo;
        String moduleName = getModuleImportName(t, rValue.getFirstChild());
        if (moduleName != null) {
          return moduleName + "." + n.getSecondChild().getString() + propSuffix;
        }
      }

      return null;
    }

    /**
     * Update any type references in JSDoc annotations to account for all the rewriting we've done.
     */
    private void fixTypeNode(NodeTraversal t, Node typeNode) {
      if (typeNode.isString()) {
        String name = typeNode.getString();
        // Type nodes can be module paths.
        if (ModuleLoader.isPathIdentifier(name)) {
          int lastSlash = name.lastIndexOf('/');
          int endIndex = name.indexOf('.', lastSlash);
          String localTypeName = null;
          if (endIndex == -1) {
            endIndex = name.length();
          } else {
            localTypeName = name.substring(endIndex);
          }

          String moduleName = name.substring(0, endIndex);
          ModulePath modulePath =
              t.getInput()
                  .getPath()
                  .resolveJsModule(
                      moduleName,
                      typeNode.getSourceFileName(),
                      typeNode.getLineno(),
                      typeNode.getCharno());
          if (modulePath == null) {
            // The module loader will issue an error
            return;
          }

          String globalModuleName = modulePath.toModuleName();
          typeNode.setString(
              localTypeName == null ? globalModuleName : globalModuleName + localTypeName);

        } else {
          // A type node can be a getprop. Any portion of the getprop
          // can be either an import alias or export alias. Check each
          // segment.
          boolean wasRewritten = false;
          int endIndex = -1;
          while (endIndex < name.length()) {
            endIndex = name.indexOf('.', endIndex + 1);
            if (endIndex == -1) {
              endIndex = name.length();
            }
            String baseName = name.substring(0, endIndex);
            String suffix = endIndex < name.length() ? name.substring(endIndex) : "";
            Var typeDeclaration = t.getScope().getVar(baseName);

            // Make sure we can find a variable declaration (and it's in this file)
            if (typeDeclaration != null
                && typeDeclaration.getNode().getInputId() == typeNode.getInputId()) {
              String importedModuleName = getModuleImportName(t, typeDeclaration.getNode());

              // If the name is an import alias, rewrite it to be a reference to the
              // module name directly
              if (importedModuleName != null) {
                typeNode.setString(importedModuleName + suffix);
                typeNode.setOriginalName(name);
                wasRewritten = true;
                break;
              } else if (this.allowFullRewrite) {
                // Names referenced in export statements can only be rewritten in
                // commonjs modules.
                String exportedName = getExportedName(t, typeNode, typeDeclaration);
                if (exportedName != null && !exportedName.equals(name)) {
                  typeNode.setString(exportedName + suffix);
                  typeNode.setOriginalName(name);
                  wasRewritten = true;
                  break;
                }
              }
            }
          }

          // If the name was neither an import alias or referenced in an export,
          // We still may need to rename it if it's global
          if (!wasRewritten && this.allowFullRewrite) {
            endIndex = name.indexOf('.');
            if (endIndex == -1) {
              endIndex = name.length();
            }
            String baseName = name.substring(0, endIndex);
            Var typeDeclaration = t.getScope().getVar(baseName);
            if (typeDeclaration != null && typeDeclaration.isGlobal()) {
              String moduleName = t.getInput().getPath().toModuleName();
              String newName = baseName + "$$" + moduleName;
              if (endIndex < name.length()) {
                newName += name.substring(endIndex);
              }

              typeNode.setString(newName);
              typeNode.setOriginalName(name);
            }
          }
        }
      }

      for (Node child = typeNode.getFirstChild(); child != null;
           child = child.getNext()) {
        fixTypeNode(t, child);
      }
    }

<<<<<<< HEAD
    private void splitMultipleDeclarations(Node var) {
      checkState(var.isVar() || var.isLet() || var.isConst());
      while (var.getSecondChild() != null) {
        Node newVar;
        Node nameToSplit = var.removeFirstChild();
        switch (var.getToken()) {
          default:
          case VAR:
            newVar = IR.var(nameToSplit);
            break;
          case LET:
            newVar = IR.var(nameToSplit);
            break;
          case CONST:
            newVar = IR.var(nameToSplit);
            break;
        }
        newVar.useSourceInfoFrom(var);
        var.getParent().addChildBefore(newVar, var);
      }
=======
    private List<Node> splitMultipleDeclarations(Node var) {
      checkState(NodeUtil.isNameDeclaration(var));
      List<Node> vars = new ArrayList<>();
      while (var.getSecondChild() != null) {
        Node newVar = new Node(var.getToken(), var.removeFirstChild());
        newVar.useSourceInfoFrom(var);
        var.getParent().addChildBefore(newVar, var);
        vars.add(newVar);
      }
      vars.add(var);
      return vars;
>>>>>>> addd51f5
    }
  }
}<|MERGE_RESOLUTION|>--- conflicted
+++ resolved
@@ -956,16 +956,11 @@
           parent.getParent().replaceWith(var);
         } else if (root.getNext() != null && root.getNext().isName() && rValueVar.isGlobal()) {
           // This is a where a module export assignment is used in a complex expression.
-<<<<<<< HEAD
-          root.getParent().replaceWith(updatedExport);
-        } else {
-=======
           // Before: `SOME_VALUE !== undefined && module.exports = SOME_VALUE`
           // After: `SOME_VALUE !== undefined && module$name`
           root.getParent().replaceWith(updatedExport);
         } else {
           // Other references to "module.exports" are just replaced with the module name.
->>>>>>> addd51f5
           export.replaceWith(updatedExport);
         }
       } else {
@@ -1219,12 +1214,9 @@
             }
           } else if (newNameDeclaration != null) {
             // Variable is already defined. Convert this to an assignment.
-<<<<<<< HEAD
-=======
             // If the variable declaration has no initialization, we simply
             // remove the node. This can occur when the variable which is exported
             // is declared in an outer scope but assigned in an inner one.
->>>>>>> addd51f5
             if (!nameRef.hasChildren()) {
               parent.detachFromParent();
               break;
@@ -1349,8 +1341,8 @@
             String exportPrefix;
             if (exportBaseQName.startsWith(MODULE)) {
               exportPrefix = MODULE + "." + EXPORTS;
-            } else if (compiler.getOptions().moduleResolutionMode
-                == ModuleLoader.ResolutionMode.WEBPACK) {
+            } else if (compiler.getOptions().moduleResolutionMode == ModuleLoader.ResolutionMode.WEBPACK
+                && exportBaseQName.startsWith(WEBPACK_EXPORTS)) {
               exportPrefix = WEBPACK_EXPORTS;
             } else {
               exportPrefix = EXPORTS;
@@ -1541,28 +1533,6 @@
       }
     }
 
-<<<<<<< HEAD
-    private void splitMultipleDeclarations(Node var) {
-      checkState(var.isVar() || var.isLet() || var.isConst());
-      while (var.getSecondChild() != null) {
-        Node newVar;
-        Node nameToSplit = var.removeFirstChild();
-        switch (var.getToken()) {
-          default:
-          case VAR:
-            newVar = IR.var(nameToSplit);
-            break;
-          case LET:
-            newVar = IR.var(nameToSplit);
-            break;
-          case CONST:
-            newVar = IR.var(nameToSplit);
-            break;
-        }
-        newVar.useSourceInfoFrom(var);
-        var.getParent().addChildBefore(newVar, var);
-      }
-=======
     private List<Node> splitMultipleDeclarations(Node var) {
       checkState(NodeUtil.isNameDeclaration(var));
       List<Node> vars = new ArrayList<>();
@@ -1574,7 +1544,6 @@
       }
       vars.add(var);
       return vars;
->>>>>>> addd51f5
     }
   }
 }