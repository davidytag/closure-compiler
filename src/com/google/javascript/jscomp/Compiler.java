/*
 * Copyright 2004 The Closure Compiler Authors.
 *
 * Licensed under the Apache License, Version 2.0 (the "License");
 * you may not use this file except in compliance with the License.
 * You may obtain a copy of the License at
 *
 *     http://www.apache.org/licenses/LICENSE-2.0
 *
 * Unless required by applicable law or agreed to in writing, software
 * distributed under the License is distributed on an "AS IS" BASIS,
 * WITHOUT WARRANTIES OR CONDITIONS OF ANY KIND, either express or implied.
 * See the License for the specific language governing permissions and
 * limitations under the License.
 */

package com.google.javascript.jscomp;

import static com.google.common.base.Preconditions.checkNotNull;
import static com.google.common.base.Preconditions.checkState;

import com.google.common.annotations.GwtIncompatible;
import com.google.common.annotations.VisibleForTesting;
import com.google.common.base.Joiner;
import com.google.common.base.Splitter;
import com.google.common.base.Supplier;
import com.google.common.collect.ImmutableList;
import com.google.common.collect.ImmutableMap;
import com.google.debugging.sourcemap.SourceMapConsumerV3;
import com.google.debugging.sourcemap.proto.Mapping.OriginalMapping;
import com.google.javascript.jscomp.CompilerOptions.DevMode;
import com.google.javascript.jscomp.CoverageInstrumentationPass.CoverageReach;
import com.google.javascript.jscomp.CoverageInstrumentationPass.InstrumentOption;
import com.google.javascript.jscomp.WarningsGuard.DiagnosticGroupState;
import com.google.javascript.jscomp.deps.JsFileParser;
import com.google.javascript.jscomp.deps.ModuleLoader;
import com.google.javascript.jscomp.deps.SortedDependencies.MissingProvideException;
import com.google.javascript.jscomp.parsing.Config;
import com.google.javascript.jscomp.parsing.ParserRunner;
import com.google.javascript.jscomp.parsing.parser.FeatureSet;
import com.google.javascript.jscomp.parsing.parser.FeatureSet.Feature;
import com.google.javascript.jscomp.parsing.parser.trees.Comment;
import com.google.javascript.jscomp.resources.ResourceLoader;
import com.google.javascript.jscomp.type.ChainableReverseAbstractInterpreter;
import com.google.javascript.jscomp.type.ClosureReverseAbstractInterpreter;
import com.google.javascript.jscomp.type.ReverseAbstractInterpreter;
import com.google.javascript.jscomp.type.SemanticReverseAbstractInterpreter;
import com.google.javascript.rhino.ErrorReporter;
import com.google.javascript.rhino.IR;
import com.google.javascript.rhino.InputId;
import com.google.javascript.rhino.JSDocInfo;
import com.google.javascript.rhino.JSDocInfoBuilder;
import com.google.javascript.rhino.Node;
import com.google.javascript.rhino.Token;
import com.google.javascript.rhino.TypeIRegistry;
import com.google.javascript.rhino.jstype.JSTypeRegistry;
import java.io.File;
import java.io.IOException;
import java.io.InputStream;
import java.io.ObjectInputStream;
import java.io.ObjectOutputStream;
import java.io.OutputStream;
import java.io.PrintStream;
import java.io.Serializable;
import java.util.AbstractSet;
import java.util.ArrayList;
import java.util.Collections;
import java.util.HashMap;
import java.util.HashSet;
import java.util.Iterator;
import java.util.LinkedHashMap;
import java.util.LinkedHashSet;
import java.util.List;
import java.util.Map;
import java.util.ResourceBundle;
import java.util.Set;
import java.util.concurrent.Callable;
import java.util.concurrent.ConcurrentHashMap;
import java.util.logging.Level;
import java.util.logging.Logger;
import java.util.regex.Matcher;
import javax.annotation.Nullable;

/**
 * Compiler (and the other classes in this package) does the following:
 * <ul>
 * <li>parses JS code
 * <li>checks for undefined variables
 * <li>performs optimizations such as constant folding and constants inlining
 * <li>renames variables (to short names)
 * <li>outputs compact JavaScript code
 * </ul>
 *
 * External variables are declared in 'externs' files. For instance, the file
 * may include definitions for global javascript/browser objects such as
 * window, document.
 *
 */
// TODO(tbreisacher): Rename Compiler to JsCompiler and remove this suppression.
@SuppressWarnings("JavaLangClash")
public class Compiler extends AbstractCompiler implements ErrorHandler, SourceFileMapping {
  static final String SINGLETON_MODULE_NAME = "$singleton$";

  static final DiagnosticType MODULE_DEPENDENCY_ERROR =
      DiagnosticType.error("JSC_MODULE_DEPENDENCY_ERROR",
          "Bad dependency: {0} -> {1}. "
              + "Modules must be listed in dependency order.");

  static final DiagnosticType MISSING_ENTRY_ERROR = DiagnosticType.error(
      "JSC_MISSING_ENTRY_ERROR",
      "required entry point \"{0}\" never provided");

  static final DiagnosticType MISSING_MODULE_ERROR = DiagnosticType.error(
      "JSC_MISSING_ENTRY_ERROR",
      "unknown module \"{0}\" specified in entry point spec");

  static final DiagnosticType INCONSISTENT_MODULE_DEFINITIONS = DiagnosticType.error(
      "JSC_INCONSISTENT_MODULE_DEFINITIONS",
      "Serialized module definitions are not consistent with the module definitions supplied in "
          + "the command line");

  private static final String CONFIG_RESOURCE =
      "com.google.javascript.jscomp.parsing.ParserConfig";

  CompilerOptions options = null;

  private PassConfig passes = null;

  // The externs inputs
  private List<CompilerInput> externs;

  // The JS source modules
  private List<JSModule> modules;

  private JSModuleGraph moduleGraph;

  // The module loader for resolving paths into module URIs.
  private ModuleLoader moduleLoader;

  // The JS source inputs
  private List<CompilerInput> inputs;

  // The JS source inputs
  private Map<String, CompilerInput.ModuleType> moduleTypesByName;

  // error manager to which error management is delegated
  private ErrorManager errorManager;

  // Warnings guard for filtering warnings.
  private WarningsGuard warningsGuard;

  // Compile-time injected libraries. The node points to the last node of
  // the library, so code can be inserted after.
  private final Map<String, Node> injectedLibraries = new LinkedHashMap<>();

  // Node of the final injected library. Future libraries will be injected
  // after this node.
  private Node lastInjectedLibrary;

  // Parse tree root nodes
  Node externsRoot;
  Node jsRoot;
  Node externAndJsRoot;

  // Used for debugging; to see the compiled code between passes
  private String lastJsSource = null;

  private FeatureSet featureSet;

  private final Map<InputId, CompilerInput> inputsById = new ConcurrentHashMap<>();

  private transient IncrementalScopeCreator scopeCreator = null;

  // Warnings guard for filtering warnings.
  private ImmutableMap<String, String> inputPathByWebpackId;

  /**
   * Subclasses are responsible for loading soures that were not provided as explicit inputs to the
   * compiler. For example, looking up sources referenced within sourcemaps.
   */
  public static class ExternalSourceLoader {
    public SourceFile loadSource(String filename) {
      throw new RuntimeException("Cannot load without a valid loader.");
    }
  }

  // Original sources referenced by the source maps.
  private final ConcurrentHashMap<String, SourceFile> sourceMapOriginalSources =
      new ConcurrentHashMap<>();

  /** Configured {@link SourceMapInput}s, plus any source maps discovered in source files. */
  ConcurrentHashMap<String, SourceMapInput> inputSourceMaps = new ConcurrentHashMap<>();

  // Map from filenames to lists of all the comments in each file.
  private Map<String, List<Comment>> commentsPerFile = new ConcurrentHashMap<>();

  /** The source code map */
  private SourceMap sourceMap;

  /** The externs created from the exports.  */
  private String externExports = null;

  /**
   * Ids for function inlining so that each declared name remains
   * unique.
   */
  private int uniqueNameId = 0;

  /**
   * Whether to assume there are references to the RegExp Global object
   * properties.
   */
  private boolean hasRegExpGlobalReferences = true;

  /** The function information map */
  private FunctionInformationMap functionInformationMap;

  /** Debugging information */
  private final StringBuilder debugLog = new StringBuilder();

  /** Detects Google-specific coding conventions. */
  CodingConvention defaultCodingConvention = new ClosureCodingConvention();

  private JSTypeRegistry typeRegistry;
  private volatile Config parserConfig = null;
  private volatile Config externsParserConfig = null;

  private ReverseAbstractInterpreter abstractInterpreter;
  private TypeValidator typeValidator;
  // The compiler can ask phaseOptimizer for things like which pass is currently
  // running, or which functions have been changed by optimizations
  private PhaseOptimizer phaseOptimizer = null;

  public PerformanceTracker tracker;

  // Used by optimize-returns, optimize-parameters and remove-unused-variables
  private DefinitionUseSiteFinder defFinder = null;

  // Types that have been forward declared
  private Set<String> forwardDeclaredTypes = new HashSet<>();

  // Type registry used by new type inference.
  private GlobalTypeInfo globalTypeInfo;

  private MostRecentTypechecker mostRecentTypechecker = MostRecentTypechecker.NONE;

  // This error reporter gets the messages from the current Rhino parser or TypeRegistry.
  private final ErrorReporter oldErrorReporter =
      RhinoErrorReporter.forOldRhino(this);

  /** Error strings used for reporting JSErrors */
  public static final DiagnosticType OPTIMIZE_LOOP_ERROR = DiagnosticType.error(
      "JSC_OPTIMIZE_LOOP_ERROR",
      "Exceeded max number of optimization iterations: {0}");
  public static final DiagnosticType MOTION_ITERATIONS_ERROR =
      DiagnosticType.error("JSC_OPTIMIZE_LOOP_ERROR",
          "Exceeded max number of code motion iterations: {0}");

  private final CompilerExecutor compilerExecutor = createCompilerExecutor();

  /**
   * Logger for the whole com.google.javascript.jscomp domain -
   * setting configuration for this logger affects all loggers
   * in other classes within the compiler.
   */
  public static final Logger logger =
      Logger.getLogger("com.google.javascript.jscomp");

  private final PrintStream outStream;

  private GlobalVarReferenceMap globalRefMap = null;

  private volatile double progress = 0.0;
  private String lastPassName;

  private Set<String> externProperties = null;

  private static final Joiner pathJoiner = Joiner.on(File.separator);

  // TODO(johnlenz): remove "currentScope".
  // Used as a shortcut for change tracking.  This is the current scope being
  // visited by the "current" NodeTraversal.  This can't be thread safe so
  // we should move it into the NodeTraversal and require explicit changed
  // nodes elsewhere so we aren't blocked from doing this elsewhere.
  private Node currentChangeScope = null;

  // Starts at 0, increases as "interesting" things happen.
  // Nothing happens at time START_TIME, the first pass starts at time 1.
  // The correctness of scope-change tracking relies on Node/getIntProp
  // returning 0 if the custom attribute on a node hasn't been set.
  private int changeStamp = 1;

  private final Timeline<Node> changeTimeline = new Timeline<>();
  private final Timeline<Node> deleteTimeline = new Timeline<>();

  /**
   * Creates a Compiler that reports errors and warnings to its logger.
   */
  public Compiler() {
    this((PrintStream) null);
  }

  /**
   * Creates a Compiler that reports errors and warnings to an output stream.
   */
  public Compiler(PrintStream outStream) {
    addChangeHandler(recentChange);
    this.outStream = outStream;
    this.moduleTypesByName = new HashMap<>();
  }

  /**
   * Creates a Compiler that uses a custom error manager.
   */
  public Compiler(ErrorManager errorManager) {
    this();
    setErrorManager(errorManager);
  }

  /**
   * Sets the error manager.
   *
   * @param errorManager the error manager, it cannot be {@code null}
   */
  public void setErrorManager(ErrorManager errorManager) {
    checkNotNull(errorManager, "the error manager cannot be null");
    this.errorManager = new ThreadSafeDelegatingErrorManager(errorManager);
  }

  /**
   * Creates a message formatter instance corresponding to the value of
   * {@link CompilerOptions}.
   */
  private MessageFormatter createMessageFormatter() {
    boolean colorize = options.shouldColorizeErrorOutput();
    return options.errorFormat.toFormatter(this, colorize);
  }

  /**
   * Initializes the compiler options. It's called as part of a normal compile() job.
   * Public for the callers that are not doing a normal compile() job.
   */
  public void initOptions(CompilerOptions options) {
    this.options = options;
    this.setFeatureSet(options.getLanguageIn().toFeatureSet());
    if (errorManager == null) {
      if (this.outStream == null) {
        setErrorManager(
            new LoggerErrorManager(createMessageFormatter(), logger));
      } else {
        PrintStreamErrorManager printer =
            new PrintStreamErrorManager(createMessageFormatter(), this.outStream);
        printer.setSummaryDetailLevel(options.summaryDetailLevel);
        setErrorManager(printer);
      }
    }

    moduleLoader = ModuleLoader.EMPTY;

    reconcileOptionsWithGuards();

    // TODO(johnlenz): generally, the compiler should not be changing the options object
    // provided by the user.  This should be handled a different way.

    // Turn off type-based optimizations when type checking is off
    if (!options.checkTypes) {
      options.setDisambiguateProperties(false);
      options.setAmbiguateProperties(false);
      options.setInlineProperties(false);
      options.setUseTypesForLocalOptimization(false);
      options.setUseTypesForOptimization(false);
    }

    if (options.legacyCodeCompile) {
      options.setDisambiguateProperties(false);
      options.setAmbiguateProperties(false);
      options.useNonStrictWarningsGuard();
    }

    if (options.assumeForwardDeclaredForMissingTypes) {
      this.forwardDeclaredTypes =
          new AbstractSet<String>() {
            @Override
            public boolean contains(Object o) {
              return true; // Report all types as forward declared types.
            }

            @Override
            public boolean add(String e) {
              return false;
            }

            @Override
            public Iterator<String> iterator() {
              return Collections.<String>emptySet().iterator();
            }

            @Override
            public int size() {
              return 0;
            }
          };
    }

    initWarningsGuard(options.getWarningsGuard());
  }

  public void printConfig(PrintStream printStream) {
    printStream.println("==== CompilerOptions ====");
    printStream.println(options);
    printStream.println("==== WarningsGuard ====");
    printStream.println(warningsGuard);
  }

  void initWarningsGuard(WarningsGuard warningsGuard) {
    this.warningsGuard =
        new ComposeWarningsGuard(
            new SuppressDocWarningsGuard(this, getDiagnosticGroups().getRegisteredGroups()),
            warningsGuard);
  }

  /** When the CompilerOptions and its WarningsGuard overlap, reconcile any discrepancies. */
  protected void reconcileOptionsWithGuards() {
    // DiagnosticGroups override the plain checkTypes option.
    if (options.enables(DiagnosticGroups.CHECK_TYPES)) {
      options.checkTypes = true;
    } else if (options.disables(DiagnosticGroups.CHECK_TYPES)) {
      options.checkTypes = false;
    } else if (!options.checkTypes) {
      // If DiagnosticGroups did not override the plain checkTypes
      // option, and checkTypes is enabled, then turn off the
      // parser type warnings.
      options.setWarningLevel(
          DiagnosticGroup.forType(
              RhinoErrorReporter.TYPE_PARSE_ERROR),
          CheckLevel.OFF);
    }
    DiagnosticGroupState ntiState =
        options.getWarningsGuard().enablesExplicitly(DiagnosticGroups.NEW_CHECK_TYPES);
    if (ntiState == DiagnosticGroupState.ON) {
      options.setNewTypeInference(true);
    } else if (ntiState == DiagnosticGroupState.OFF) {
      options.setNewTypeInference(false);
    }
    // When running OTI after NTI, turn off the warnings from OTI.
    if (options.getNewTypeInference() && options.getRunOTIafterNTI()) {
      options.checkTypes = true;
      // Suppress warnings from the const checks of CheckAccessControls so as to avoid
      // duplication.
      options.setWarningLevel(DiagnosticGroups.ACCESS_CONTROLS_CONST, CheckLevel.OFF);
      if (!options.reportOTIErrorsUnderNTI) {
        options.setWarningLevel(
            DiagnosticGroups.OLD_CHECK_TYPES,
            CheckLevel.OFF);
        options.setWarningLevel(
            DiagnosticGroups.OLD_REPORT_UNKNOWN_TYPES,
            CheckLevel.OFF);
        options.setWarningLevel(
            FunctionTypeBuilder.ALL_DIAGNOSTICS,
            CheckLevel.OFF);
      }
      options.setWarningLevel(
          DiagnosticGroup.forType(RhinoErrorReporter.TYPE_PARSE_ERROR),
          CheckLevel.WARNING);
    }

    if (options.checkGlobalThisLevel.isOn() && !options.disables(DiagnosticGroups.GLOBAL_THIS)) {
      options.setWarningLevel(
          DiagnosticGroups.GLOBAL_THIS,
          options.checkGlobalThisLevel);
    }

    if (options.expectStrictModeInput()) {
      options.setWarningLevel(
          DiagnosticGroups.ES5_STRICT,
          CheckLevel.ERROR);
    }

    // All passes must run the variable check. This synthesizes
    // variables later so that the compiler doesn't crash. It also
    // checks the externs file for validity. If you don't want to warn
    // about missing variable declarations, we shut that specific
    // error off.
    if (!options.checkSymbols && !options.enables(DiagnosticGroups.CHECK_VARIABLES)) {
      options.setWarningLevel(DiagnosticGroups.CHECK_VARIABLES, CheckLevel.OFF);
    }
  }

  /** Initializes the instance state needed for a compile job. */
  public final <T1 extends SourceFile, T2 extends SourceFile> void init(
      List<T1> externs, List<T2> sources, CompilerOptions options) {
    JSModule module = new JSModule(SINGLETON_MODULE_NAME);
    for (SourceFile source : sources) {
      if (this.getPersistentInputStore() != null) {
        module.add(this.getPersistentInputStore().getCachedCompilerInput(source));
      } else {
        module.add(new CompilerInput(source));
      }
    }

    List<JSModule> modules = new ArrayList<>(1);
    modules.add(module);
    initModules(externs, modules, options);
    addFilesToSourceMap(sources);
  }

  /**
   * Initializes the instance state needed for a compile job if the sources
   * are in modules.
   */
  public <T extends SourceFile> void initModules(
      List<T> externs, List<JSModule> modules, CompilerOptions options) {
    initOptions(options);

    checkFirstModule(modules);
    fillEmptyModules(modules);

    this.externs = makeExternInputs(externs);

    // Generate the module graph, and report any errors in the module
    // specification as errors.
    this.modules = modules;
    try {
      this.moduleGraph = new JSModuleGraph(modules);
    } catch (JSModuleGraph.ModuleDependenceException e) {
      // problems with the module format.  Report as an error.  The
      // message gives all details.
      report(JSError.make(MODULE_DEPENDENCY_ERROR,
          e.getModule().getName(), e.getDependentModule().getName()));
      return;
    }

    this.inputs = getAllInputsFromModules(modules);
    this.commentsPerFile = new ConcurrentHashMap<>(inputs.size());
    initBasedOnOptions();

    initInputsByIdMap();

    initAST();
  }

  /**
   * Exists only for some tests that want to reuse JSModules.
   * @deprecated Fix those tests.
   */
  @Deprecated
  public void breakThisCompilerSoItsModulesCanBeReused() {
    moduleGraph.breakThisGraphSoItsModulesCanBeReused();
    moduleGraph = null;
  }

  /**
   * Do any initialization that is dependent on the compiler options.
   */
  public void initBasedOnOptions() {
    inputSourceMaps.putAll(options.inputSourceMaps);
    // Create the source map if necessary.
    if (options.sourceMapOutputPath != null) {
      sourceMap = options.sourceMapFormat.getInstance();
      sourceMap.setPrefixMappings(options.sourceMapLocationMappings);
      if (options.applyInputSourceMaps) {
        sourceMap.setSourceFileMapping(this);
      }
    }
  }

  private <T extends SourceFile> List<CompilerInput> makeExternInputs(List<T> externSources) {
    List<CompilerInput> inputs = new ArrayList<>(externSources.size());
    for (SourceFile file : externSources) {
      inputs.add(new CompilerInput(file, /* isExtern= */ true));
    }
    return inputs;
  }

  private static final DiagnosticType EMPTY_MODULE_LIST_ERROR =
      DiagnosticType.error("JSC_EMPTY_MODULE_LIST_ERROR",
          "At least one module must be provided");

  private static final DiagnosticType EMPTY_ROOT_MODULE_ERROR =
      DiagnosticType.error("JSC_EMPTY_ROOT_MODULE_ERROR",
          "Root module ''{0}'' must contain at least one source code input");

  /**
   * Verifies that at least one module has been provided and that the first one
   * has at least one source code input.
   */
  private void checkFirstModule(List<JSModule> modules) {
    if (modules.isEmpty()) {
      report(JSError.make(EMPTY_MODULE_LIST_ERROR));
    } else if (modules.get(0).getInputs().isEmpty() && modules.size() > 1) {
      // The root module may only be empty if there is exactly 1 module.
      report(JSError.make(EMPTY_ROOT_MODULE_ERROR,
          modules.get(0).getName()));
    }
  }

  /**
   * Empty modules get an empty "fill" file, so that we can move code into
   * an empty module.
   */
  static String createFillFileName(String moduleName) {
    return moduleName + "$fillFile";
  }

  /**
   * Creates an OS specific path string from parts
   */
  public static String joinPathParts(String... pathParts) {
    return pathJoiner.join(pathParts);
  }

  /**
   * Fill any empty modules with a place holder file. It makes any cross module
   * motion easier.
   */
  private static void fillEmptyModules(List<JSModule> modules) {
    for (JSModule module : modules) {
      if (module.getInputs().isEmpty()) {
        module.add(SourceFile.fromCode(
            createFillFileName(module.getName()), ""));
      }
    }
  }

  /**
   * Rebuilds the internal list of inputs by iterating over all modules.
   * This is necessary if inputs have been added to or removed from a module
   * after the {@link #init(List, List, CompilerOptions)} call.
   */
  public void rebuildInputsFromModules() {
    inputs = getAllInputsFromModules(modules);
    initInputsByIdMap();
  }

  /**
   * Builds a single list of all module inputs. Verifies that it contains no
   * duplicates.
   */
  private static List<CompilerInput> getAllInputsFromModules(
      List<JSModule> modules) {
    List<CompilerInput> inputs = new ArrayList<>();
    Map<String, JSModule> inputMap = new HashMap<>();
    for (JSModule module : modules) {
      for (CompilerInput input : module.getInputs()) {
        String inputName = input.getName();

        // NOTE(nicksantos): If an input is in more than one module,
        // it will show up twice in the inputs list, and then we
        // will get an error down the line.
        inputs.add(input);
        inputMap.put(inputName, module);
      }
    }
    return inputs;
  }

  static final DiagnosticType DUPLICATE_INPUT =
      DiagnosticType.error("JSC_DUPLICATE_INPUT", "Duplicate input: {0}");
  static final DiagnosticType DUPLICATE_EXTERN_INPUT =
      DiagnosticType.error("JSC_DUPLICATE_EXTERN_INPUT",
          "Duplicate extern input: {0}");

  /**
   * Creates a map to make looking up an input by name fast. Also checks for
   * duplicate inputs.
   */
  void initInputsByIdMap() {
    inputsById.clear();
    for (CompilerInput input : externs) {
      InputId id = input.getInputId();
      CompilerInput previous = putCompilerInput(id, input);
      if (previous != null) {
        report(JSError.make(DUPLICATE_EXTERN_INPUT, input.getName()));
      }
    }
    for (CompilerInput input : inputs) {
      InputId id = input.getInputId();
      CompilerInput previous = putCompilerInput(id, input);
      if (previous != null) {
        report(JSError.make(DUPLICATE_INPUT, input.getName()));
      }
    }
  }

  /**
   * Sets up the skeleton of the AST (the externs and root).
   */
  private void initAST() {
    jsRoot = IR.root();
    externsRoot = IR.root();
    externAndJsRoot = IR.root(externsRoot, jsRoot);
  }

  /** Compiles a single source file and a single externs file. */
  public Result compile(SourceFile extern, SourceFile input, CompilerOptions options) {
    return compile(ImmutableList.of(extern), ImmutableList.of(input), options);
  }

  /**
   * Compiles a list of inputs.
   *
   * <p>This is a convenience method to wrap up all the work of compilation, including
   * generating the error and warning report.
   *
   * <p>NOTE: All methods called here must be public, because client code must be able to replicate
   * and customize this.
   */
  public <T1 extends SourceFile, T2 extends SourceFile> Result compile(
      List<T1> externs, List<T2> inputs, CompilerOptions options) {
    // The compile method should only be called once.
    checkState(jsRoot == null);

    try {
      init(externs, inputs, options);
      if (options.printConfig) {
        printConfig(System.err);
      }
      if (!hasErrors()) {
        parseForCompilation();
      }
      if (!hasErrors()) {
        if (options.getInstrumentForCoverageOnly()) {
          // TODO(bradfordcsmith): The option to instrument for coverage only should belong to the
          //     runner, not the compiler.
          instrumentForCoverage();
        } else {
          stage1Passes();
          if (!hasErrors()) {
            stage2Passes();
          }
        }
        performPostCompilationTasks();
      }
    } finally {
      generateReport();
    }
    return getResult();
  }

  /**
   * Generates a report of all warnings and errors found during compilation to stderr.
   *
   * <p>Client code must call this method explicitly if it doesn't use one of the convenience
   * methods that do so automatically.
   * <p>Always call this method, even if the compiler throws an exception. The report will include
   * information about the exception.
   */
  public void generateReport() {
    Tracer t = newTracer("generateReport");
    errorManager.generateReport();
    stopTracer(t, "generateReport");
  }

  /**
   * Compiles a list of modules.
   *
   * <p>This is a convenience method to wrap up all the work of compilation, including
   * generating the error and warning report.
   *
   * <p>NOTE: All methods called here must be public, because client code must be able to replicate
   * and customize this.
   */
  public <T extends SourceFile> Result compileModules(
      List<T> externs, List<JSModule> modules, CompilerOptions options) {
    // The compile method should only be called once.
    checkState(jsRoot == null);

    try {
      initModules(externs, modules, options);
      if (options.printConfig) {
        printConfig(System.err);
      }
      if (!hasErrors()) {
        parseForCompilation();
      }
      if (!hasErrors()) {
        // TODO(bradfordcsmith): The option to instrument for coverage only should belong to the
        //     runner, not the compiler.
        if (options.getInstrumentForCoverageOnly()) {
          instrumentForCoverage();
        } else {
          stage1Passes();
          if (!hasErrors()) {
            stage2Passes();
          }
        }
        performPostCompilationTasks();
      }
    } finally {
      generateReport();
    }
    return getResult();
  }

  /**
   * Perform compiler passes for stage 1 of compilation.
   *
   * <p>Stage 1 consists primarily of error and type checking passes.
   *
   * <p>{@code parseForCompilation()} must be called before this method is called.
   *
   * <p>The caller is responsible for also calling {@code generateReport()} to generate a report of
   * warnings and errors to stderr. See the invocation in {@link #compile} for a good example.
   */
  public void stage1Passes() {
    checkState(
        inputs != null && !inputs.isEmpty(), "No inputs. Did you call init() or initModules()?");
    checkState(!hasErrors());
    checkState(!options.getInstrumentForCoverageOnly());
    runInCompilerThread(
        new Callable<Void>() {
          @Override
          public Void call() throws Exception {
            performChecksAndTranspilation();
            return null;
          }
        });
  }

  /**
   * Perform compiler passes for stage 2 of compilation.
   *
   * <p>Stage 2 consists primarily of optimization passes.
   *
   * <p>{@code stage1Passes()} must be called before this method is called.
   *
   * <p>The caller is responsible for also calling {@code generateReport()} to generate a report of
   * warnings and errors to stderr. See the invocation in {@link #compile} for a good example.
   */
  public void stage2Passes() {
    checkState(
        inputs != null && !inputs.isEmpty(), "No inputs. Did you call init() or initModules()?");
    checkState(!hasErrors());
    checkState(!options.getInstrumentForCoverageOnly());
    runInCompilerThread(
        new Callable<Void>() {
          @Override
          public Void call() throws Exception {
            if (options.shouldOptimize()) {
              performOptimizations();
            }
            return null;
          }
        });
  }

  /**
   * Disable threads. This is for clients that run on AppEngine and
   * don't have threads.
   */
  public void disableThreads() {
    compilerExecutor.disableThreads();
  }

  /**
   * Sets the timeout when Compiler is run in a thread
   * @param timeout seconds to wait before timeout
   */
  public void setTimeout(int timeout) {
    compilerExecutor.setTimeout(timeout);
  }

  /**
   * The primary purpose of this method is to run the provided code with a larger than standard
   * stack.
   */
  <T> T runInCompilerThread(Callable<T> callable) {
    return compilerExecutor.runInCompilerThread(
        callable, options != null && options.getTracerMode().isOn());
  }

  private void performChecksAndTranspilation() {
    if (options.skipNonTranspilationPasses) {
      // i.e. whitespace-only mode, which will not work with goog.module without:
      whitespaceOnlyPasses();
      if (options.needsTranspilationFrom(FeatureSet.ES6)) {
        transpileAndDontCheck();
      }
    } else {
      check(); // check() also includes transpilation
    }
  }

  /**
   * Performs all the bookkeeping required at the end of a compilation.
   *
   * <p>This method must be called if the compilation makes it as far as doing checks.
   * <p> DON'T call it if the compiler threw an exception.
   * <p> DO call it even when {@code hasErrors()} returns true.
   */
  public void performPostCompilationTasks() {
    runInCompilerThread(new Callable<Void>() {

      @Override
      public Void call() throws Exception {
        performPostCompilationTasksInternal();
        return null;
      }

    });
  }

  /**
   * Performs all the bookkeeping required at the end of a compilation.
   */
  private void performPostCompilationTasksInternal() {
    if (options.recordFunctionInformation) {
      recordFunctionInformation();
    }

    if (options.devMode == DevMode.START_AND_END) {
      runSanityCheck();
    }
    setProgress(1.0, "recordFunctionInformation");

    if (tracker != null) {
      tracker.outputTracerReport();
    }
  }

  /**
   * Instrument code for coverage.
   *
   * <p>{@code parseForCompilation()} must be called before this method is called.
   *
   * <p>The caller is responsible for also calling {@code generateReport()} to generate a report of
   * warnings and errors to stderr. See the invocation in {@link #compile} for a good example.
   *
   * <p>This method is mutually exclusive with stage1Passes() and stage2Passes().
   * Either call those two methods or this one, but not both.
   */
  public void instrumentForCoverage() {
    checkState(
        inputs != null && !inputs.isEmpty(), "No inputs. Did you call init() or initModules()?");
    checkState(!hasErrors());
    runInCompilerThread(
        new Callable<Void>() {
          @Override
          public Void call() throws Exception {
            checkState(options.getInstrumentForCoverageOnly());
            checkState(!hasErrors());
            instrumentForCoverageInternal(options.instrumentBranchCoverage);
            return null;
          }
        });
  }

  private void instrumentForCoverageInternal(boolean instrumentBranchCoverage) {
    Tracer tracer = newTracer("instrumentationPass");
    InstrumentOption instrumentOption = InstrumentOption.LINE_ONLY;
    if (instrumentBranchCoverage) {
      instrumentOption = InstrumentOption.BRANCH_ONLY;
    }
    process(new CoverageInstrumentationPass(this, CoverageReach.ALL, instrumentOption));
    stopTracer(tracer, "instrumentationPass");
  }

  /**
   * Parses input files in preparation for compilation.
   *
   * <p>Either {@code init()} or {@code initModules()} must be called first to set up the input
   * files to be read.
   * <p>TODO(bradfordcsmith): Rename this to parse()
   */
  public void parseForCompilation() {
    runInCompilerThread(
        new Callable<Void>() {
          @Override
          public Void call() throws Exception {
            parseForCompilationInternal();
            return null;
          }
        });
  }

  /**
   * Parses input files in preparation for compilation.
   *
   * <p>Either {@code init()} or {@code initModules()} must be called first to set up the input
   * files to be read.
   *
   * <p>TODO(bradfordcsmith): Rename this to parse()
   */
  private void parseForCompilationInternal() {
    setProgress(0.0, null);
    CompilerOptionsPreprocessor.preprocess(options);
    maybeSetTracker();
    parseInputs();
    // Guesstimate.
    setProgress(0.15, "parse");
  }

  /**
   * Parses input files without doing progress tracking that is part of a full compile.
   *
   * <p>Either {@code init()} or {@code initModules()} must be called first to set up the input
   * files to be read.
   * <p>TODO(bradfordcsmith): Rename this to parseIndependentOfCompilation() or similar.
   */
  public void parse() {
    parseInputs();
  }

  PassConfig getPassConfig() {
    if (passes == null) {
      passes = createPassConfigInternal();
    }
    return passes;
  }

  /**
   * Create the passes object. Clients should use setPassConfig instead of
   * overriding this.
   */
  PassConfig createPassConfigInternal() {
    return new DefaultPassConfig(options);
  }

  /**
   * @param passes The PassConfig to use with this Compiler.
   * @throws NullPointerException if passes is null
   * @throws IllegalStateException if this.passes has already been assigned
   */
  public void setPassConfig(PassConfig passes) {
    // Important to check for null because if setPassConfig(null) is
    // called before this.passes is set, getPassConfig() will create a
    // new PassConfig object and use that, which is probably not what
    // the client wanted since they probably meant to use their
    // own PassConfig object.
    checkNotNull(passes);
    checkState(this.passes == null, "setPassConfig was already called");
    this.passes = passes;
  }

  public void whitespaceOnlyPasses() {
    runCustomPasses(CustomPassExecutionTime.BEFORE_CHECKS);

    Tracer t = newTracer("runWhitespaceOnlyPasses");
    try {
      for (PassFactory pf : getPassConfig().getWhitespaceOnlyPasses()) {
        pf.create(this).process(externsRoot, jsRoot);
      }
    } finally {
      stopTracer(t, "runWhitespaceOnlyPasses");
    }
  }

  public void transpileAndDontCheck() {
    Tracer t = newTracer("runTranspileOnlyPasses");
    try {
      for (PassFactory pf : getPassConfig().getTranspileOnlyPasses()) {
        if (hasErrors()) {
          return;
        }
        pf.create(this).process(externsRoot, jsRoot);
      }
    } finally {
      stopTracer(t, "runTranspileOnlyPasses");
    }
  }

  private PhaseOptimizer createPhaseOptimizer() {
    PhaseOptimizer phaseOptimizer = new PhaseOptimizer(this, tracker);
    if (options.devMode == DevMode.EVERY_PASS) {
      phaseOptimizer.setSanityCheck(sanityCheck);
    }
    if (options.getCheckDeterminism()) {
      phaseOptimizer.setPrintAstHashcodes(true);
    }
    return phaseOptimizer;
  }

  void check() {
    runCustomPasses(CustomPassExecutionTime.BEFORE_CHECKS);

    // We are currently only interested in check-passes for progress reporting
    // as it is used for IDEs, that's why the maximum progress is set to 1.0.
    phaseOptimizer = createPhaseOptimizer().withProgress(
        new PhaseOptimizer.ProgressRange(getProgress(), 1.0));
    phaseOptimizer.consume(getPassConfig().getChecks());
    phaseOptimizer.process(externsRoot, jsRoot);
    if (hasErrors()) {
      return;
    }

    runCustomPasses(CustomPassExecutionTime.BEFORE_OPTIMIZATIONS);
    phaseOptimizer = null;
  }

  @Override
  void setExternExports(String externExports) {
    this.externExports = externExports;
  }

  @Override
  void process(CompilerPass p) {
    p.process(externsRoot, jsRoot);
  }

  private final PassFactory sanityCheck =
      new PassFactory("sanityCheck", false) {
    @Override
    protected CompilerPass create(AbstractCompiler compiler) {
      return new SanityCheck(compiler);
    }
  };

  private void maybeSanityCheck() {
    if (options.devMode == DevMode.EVERY_PASS) {
      runSanityCheck();
    }
  }

  private void runSanityCheck() {
    sanityCheck.create(this).process(externsRoot, jsRoot);
  }

  /**
   * Runs custom passes that are designated to run at a particular time.
   */
  private void runCustomPasses(CustomPassExecutionTime executionTime) {
    if (options.customPasses != null) {
      Tracer t = newTracer("runCustomPasses");
      try {
        for (CompilerPass p : options.customPasses.get(executionTime)) {
          process(p);
        }
      } finally {
        stopTracer(t, "runCustomPasses");
      }
    }
  }

  private Tracer currentTracer = null;
  private String currentPassName = null;

  /**
   * Marks the beginning of a pass.
   */
  void startPass(String passName) {
    checkState(currentTracer == null);
    currentPassName = passName;
    currentTracer = newTracer(passName);
    beforePass(passName);
  }

  /**
   * Marks the end of a pass.
   */
  void endPass(String passName) {
    checkState(currentTracer != null, "Tracer should not be null at the end of a pass.");
    stopTracer(currentTracer, currentPassName);
    afterPass(passName);
    currentPassName = null;
    currentTracer = null;

    maybeSanityCheck();
  }

  @Override
  final void beforePass(String passName) {
    // does nothing for now
  }

  @Override
  final void afterPass(String passName) {
    if (options.printSourceAfterEachPass) {
      String currentJsSource = getCurrentJsSource();
      if (!currentJsSource.equals(this.lastJsSource)) {
        System.out.println();
        System.out.println("// " + passName + " yields:");
        System.out.println("// ************************************");
        System.out.println(currentJsSource);
        System.out.println("// ************************************");
        lastJsSource = currentJsSource;
      }
    }
  }

  final String getCurrentJsSource() {
    List<String> fileNameRegexList = options.filesToPrintAfterEachPassRegexList;
    if (fileNameRegexList.isEmpty()) {
      return toSource();
    } else {
      StringBuilder builder = new StringBuilder();
      checkNotNull(jsRoot);
      for (Node fileNode : jsRoot.children()) {
        String fileName = fileNode.getSourceFileName();
        for (String regex : fileNameRegexList) {
          if (fileName.matches(regex)) {
            String source = "// " + fileName + "\n" + toSource(fileNode);
            builder.append(source);
            break;
          }
        }
      }
      return builder.toString();
    }
  }

  @Override
  @Nullable
  final Node getScriptNode(String filename) {
    checkNotNull(filename);
    if (jsRoot == null) {
      return null;
    }
    for (Node file : jsRoot.children()) {
      if (file.getSourceFileName() != null && file.getSourceFileName().endsWith(filename)) {
        return file;
      }
    }
    return null;
  }

  /**
   * Returns a new tracer for the given pass name.
   */
  Tracer newTracer(String passName) {
    String comment = passName
        + (recentChange.hasCodeChanged() ? " on recently changed AST" : "");
    if (options.getTracerMode().isOn() && tracker != null) {
      tracker.recordPassStart(passName, true);
    }
    return new Tracer("Compiler", comment);
  }

  void stopTracer(Tracer t, String passName) {
    long result = t.stop();
    if (options.getTracerMode().isOn() && tracker != null) {
      tracker.recordPassStop(passName, result);
    }
  }

  /**
   * Returns the result of the compilation.
   */
  public Result getResult() {
    Set<SourceFile> transpiledFiles = new HashSet<>();
    if (jsRoot != null) {
      for (Node scriptNode : jsRoot.children()) {
        if (scriptNode.getBooleanProp(Node.TRANSPILED)) {
          transpiledFiles.add(getSourceFileByName(scriptNode.getSourceFileName()));
        }
      }
    }
    return new Result(getErrors(), getWarnings(), debugLog.toString(),
        this.variableMap, this.propertyMap,
        this.anonymousFunctionNameMap, this.stringMap, this.functionInformationMap,
        this.sourceMap, this.externExports, this.cssNames, this.idGeneratorMap, transpiledFiles);
  }

  /**
   * Returns the array of errors (never null).
   */
  public JSError[] getErrors() {
    if (errorManager == null) {
      return new JSError[] {};
    }
    return errorManager.getErrors();
  }

  /**
   * Returns the array of warnings (never null).
   */
  public JSError[] getWarnings() {
    if (errorManager == null) {
      return new JSError[] {};
    }
    return errorManager.getWarnings();
  }

  @Override
  public Node getRoot() {
    return externAndJsRoot;
  }

  @Override
  FeatureSet getFeatureSet() {
    return featureSet;
  }

  @Override
  void setFeatureSet(FeatureSet fs) {
    featureSet = fs;
  }

  /**
   * Creates a new id for making unique names.
   */
  private int nextUniqueNameId() {
    return uniqueNameId++;
  }

  /**
   * Resets the unique name id counter
   */
  @VisibleForTesting
  void resetUniqueNameId() {
    uniqueNameId = 0;
  }

  @Override
  Supplier<String> getUniqueNameIdSupplier() {
    return new Supplier<String>() {
      @Override
      public String get() {
        return String.valueOf(Compiler.this.nextUniqueNameId());
      }
    };
  }

  @Override
  boolean areNodesEqualForInlining(Node n1, Node n2) {
    if (options.shouldAmbiguateProperties() || options.shouldDisambiguateProperties()) {
      // The type based optimizations require that type information is preserved
      // during other optimizations.
      return n1.isEquivalentToTyped(n2);
    } else {
      return n1.isEquivalentTo(n2);
    }
  }

  //------------------------------------------------------------------------
  // Inputs
  //------------------------------------------------------------------------

  // TODO(nicksantos): Decide which parts of these belong in an AbstractCompiler
  // interface, and which ones should always be injected.

  @Override
  public CompilerInput getInput(InputId id) {
    // TODO(bradfordcsmith): Allowing null id is less ideal. Add checkNotNull(id) here and fix
    // call sites that break.
    if (id == null) {
      return null;
    }
    return inputsById.get(id);
  }

  /**
   * Removes an input file from AST.
   * @param id The id of the input to be removed.
   */
  protected void removeExternInput(InputId id) {
    CompilerInput input = getInput(id);
    if (input == null) {
      return;
    }
    checkState(input.isExtern(), "Not an extern input: %s", input.getName());
    inputsById.remove(id);
    externs.remove(input);
    Node root = input.getAstRoot(this);
    if (root != null) {
      root.detach();
    }
  }

  // Where to put a new synthetic externs file.
  private static enum SyntheticExternsPosition {
    START,
    END
  }

  CompilerInput newExternInput(String name, SyntheticExternsPosition pos) {
    SourceAst ast = new SyntheticAst(name);
    if (inputsById.containsKey(ast.getInputId())) {
      throw new IllegalArgumentException("Conflicting externs name: " + name);
    }
    CompilerInput input = new CompilerInput(ast, true);
    putCompilerInput(input.getInputId(), input);
    if (pos == SyntheticExternsPosition.START) {
      externsRoot.addChildToFront(ast.getAstRoot(this));
      externs.add(0, input);
    } else {
      externsRoot.addChildToBack(ast.getAstRoot(this));
      externs.add(input);
    }
    return input;
  }

  CompilerInput putCompilerInput(InputId id, CompilerInput input) {
    input.setCompiler(this);
    return inputsById.put(id, input);
  }

  /**
   * Replace a source input dynamically. Intended for incremental
   * re-compilation.
   *
   * If the new source input doesn't parse, then keep the old input
   * in the AST and return false.
   *
   * @return Whether the new AST was attached successfully.
   */
  boolean replaceIncrementalSourceAst(JsAst ast) {
    CompilerInput oldInput = getInput(ast.getInputId());
    checkNotNull(oldInput, "No input to replace: %s", ast.getInputId().getIdName());
    Node newRoot = ast.getAstRoot(this);
    if (newRoot == null) {
      return false;
    }

    Node oldRoot = oldInput.getAstRoot(this);
    if (oldRoot != null) {
      oldRoot.replaceWith(newRoot);
    } else {
      getRoot().getLastChild().addChildToBack(newRoot);
    }

    CompilerInput newInput = new CompilerInput(ast);
    putCompilerInput(ast.getInputId(), newInput);

    JSModule module = oldInput.getModule();
    if (module != null) {
      module.addAfter(newInput, oldInput);
      module.remove(oldInput);
    }

    // Verify the input id is set properly.
    checkState(newInput.getInputId().equals(oldInput.getInputId()));
    InputId inputIdOnAst = newInput.getAstRoot(this).getInputId();
    checkState(newInput.getInputId().equals(inputIdOnAst));

    inputs.remove(oldInput);
    return true;
  }

  /**
   * Add a new source input dynamically. Intended for incremental compilation.
   * <p>
   * If the new source input doesn't parse, it will not be added, and a false
   * will be returned.
   *
   * @param ast the JS Source to add.
   * @return true if the source was added successfully, false otherwise.
   * @throws IllegalStateException if an input for this ast already exists.
   */
  boolean addNewSourceAst(JsAst ast) {
    CompilerInput oldInput = getInput(ast.getInputId());
    if (oldInput != null) {
      throw new IllegalStateException(
          "Input already exists: " + ast.getInputId().getIdName());
    }
    Node newRoot = ast.getAstRoot(this);
    if (newRoot == null) {
      return false;
    }

    getRoot().getLastChild().addChildToBack(newRoot);

    CompilerInput newInput = new CompilerInput(ast);

    // TODO(tylerg): handle this for multiple modules at some point.
    if (moduleGraph == null && !modules.isEmpty()) {
      // singleton module
      modules.get(0).add(newInput);
    }

    putCompilerInput(ast.getInputId(), newInput);

    return true;
  }

  /**
   * The graph of the JS source modules.
   *
   * <p>Must return null if there are less than 2 modules,
   * because we use this as a signal for which passes to run.
   * TODO(bradfordcsmith): Just check for a single module instead of null.
   */
  @Override
  JSModuleGraph getModuleGraph() {
    if (moduleGraph != null && modules.size() > 1) {
      return moduleGraph;
    } else {
      return null;
    }
  }

  /**
   * Gets the list of modules.
   */
  public List<JSModule> getModules() {
    return modules;
  }

  /**
   * Gets a module graph. This will always return a module graph, even
   * in the degenerate case when there's only one module.
   */
  JSModuleGraph getDegenerateModuleGraph() {
    return moduleGraph;
  }

  @Override
  public TypeIRegistry getTypeIRegistry() {
    switch (mostRecentTypechecker) {
      case NONE:
        // Even in compiles where typechecking is not enabled, some passes ask for the
        // type registry, eg, GatherExternProperties does. Also, in CheckAccessControls,
        // the constructor asks for a type registry, and this may happen before type checking
        // runs. So, in the NONE case, if NTI is enabled, return a new registry, since NTI is
        // the relevant type checker. If NTI is not enabled, return an old registry.
        return options.getNewTypeInference() ? getGlobalTypeInfo() : getTypeRegistry();
      case OTI:
        return getTypeRegistry();
      case NTI:
        return getGlobalTypeInfo();
      default:
        throw new RuntimeException("Unhandled typechecker " + mostRecentTypechecker);
    }
  }

  @Override
  public void clearTypeIRegistry() {
    switch (mostRecentTypechecker) {
      case OTI:
        typeRegistry = null;
        return;
      case NTI:
        globalTypeInfo = null;
        return;
      case NONE:
        return;
      default:
        throw new RuntimeException("Unhandled typechecker " + mostRecentTypechecker);
    }
  }

  @Override
  public JSTypeRegistry getTypeRegistry() {
    if (typeRegistry == null) {
      typeRegistry = new JSTypeRegistry(oldErrorReporter, forwardDeclaredTypes);
    }
    return typeRegistry;
  }

  @Override
  void forwardDeclareType(String typeName) {
    if (options.allowUnfulfilledForwardDeclarations()) {
      forwardDeclaredTypes.add(typeName);
    }
  }

  @Override
  void setMostRecentTypechecker(MostRecentTypechecker lastRun) {
    this.mostRecentTypechecker = lastRun;
  }

  @Override
  MostRecentTypechecker getMostRecentTypechecker() {
    return this.mostRecentTypechecker;
  }

  @Override
  // Only used by jsdev
  public MemoizedTypedScopeCreator getTypedScopeCreator() {
    return getPassConfig().getTypedScopeCreator();
  }

  @Override
  IncrementalScopeCreator getScopeCreator() {
    return this.scopeCreator;
  }

  @Override
  void putScopeCreator(IncrementalScopeCreator creator) {
    this.scopeCreator = creator;
  }

  @SuppressWarnings("unchecked")
  DefaultPassConfig ensureDefaultPassConfig() {
    PassConfig passes = getPassConfig().getBasePassConfig();
    checkState(
        passes instanceof DefaultPassConfig,
        "PassConfigs must eventually delegate to the DefaultPassConfig");
    return (DefaultPassConfig) passes;
  }

  public SymbolTable buildKnownSymbolTable() {
    SymbolTable symbolTable = new SymbolTable(this, getTypeRegistry());

    MemoizedTypedScopeCreator typedScopeCreator = getTypedScopeCreator();
    if (typedScopeCreator != null) {
      symbolTable.addScopes(typedScopeCreator.getAllMemoizedScopes());
      symbolTable.addSymbolsFrom(typedScopeCreator);
    } else {
      symbolTable.findScopes(externsRoot, jsRoot);
    }

    GlobalNamespace globalNamespace =
        ensureDefaultPassConfig().getGlobalNamespace();
    if (globalNamespace != null) {
      symbolTable.addSymbolsFrom(globalNamespace);
    }

    ReferenceCollectingCallback refCollector =
        new ReferenceCollectingCallback(
            this,
            ReferenceCollectingCallback.DO_NOTHING_BEHAVIOR,
            SyntacticScopeCreator.makeUntyped(this));
    refCollector.process(getRoot());
    symbolTable.addSymbolsFrom(refCollector);

    PreprocessorSymbolTable preprocessorSymbolTable =
        ensureDefaultPassConfig().getPreprocessorSymbolTable();
    if (preprocessorSymbolTable != null) {
      symbolTable.addSymbolsFrom(preprocessorSymbolTable);
    }

    symbolTable.fillNamespaceReferences();
    symbolTable.fillPropertyScopes();
    symbolTable.fillThisReferences(externsRoot, jsRoot);
    symbolTable.fillPropertySymbols(externsRoot, jsRoot);
    symbolTable.fillJSDocInfo(externsRoot, jsRoot);
    symbolTable.fillSymbolVisibility(externsRoot, jsRoot);
    symbolTable.removeGeneratedSymbols();

    return symbolTable;
  }

  @Override
  public TypedScope getTopScope() {
    return getPassConfig().getTopScope();
  }

  @Override
  public ReverseAbstractInterpreter getReverseAbstractInterpreter() {
    if (abstractInterpreter == null) {
      ChainableReverseAbstractInterpreter interpreter =
          new SemanticReverseAbstractInterpreter(getTypeRegistry());
      if (options.closurePass) {
        interpreter = new ClosureReverseAbstractInterpreter(getTypeRegistry())
            .append(interpreter).getFirst();
      }
      abstractInterpreter = interpreter;
    }
    return abstractInterpreter;
  }

  @Override
  // Only used by passes in the old type checker.
  TypeValidator getTypeValidator() {
    if (typeValidator == null) {
      typeValidator = new TypeValidator(this);
    }
    return typeValidator;
  }

  @Override
  Iterable<TypeMismatch> getTypeMismatches() {
    switch (this.mostRecentTypechecker) {
      case OTI:
        return getTypeValidator().getMismatches();
      case NTI:
        return getGlobalTypeInfo().getMismatches();
      default:
        throw new RuntimeException("Can't ask for type mismatches before type checking.");
    }
  }

  @Override
  Iterable<TypeMismatch> getImplicitInterfaceUses() {
    switch (this.mostRecentTypechecker) {
      case OTI:
        return getTypeValidator().getImplicitInterfaceUses();
      case NTI:
        return getGlobalTypeInfo().getImplicitInterfaceUses();
      default:
        throw new RuntimeException("Can't ask for type mismatches before type checking.");
    }
  }

  @Override
  GlobalTypeInfo getGlobalTypeInfo() {
    if (this.globalTypeInfo == null) {
      this.globalTypeInfo = new GlobalTypeInfo(this, forwardDeclaredTypes);
    }
    return this.globalTypeInfo;
  }

  @Override
  DefinitionUseSiteFinder getDefinitionFinder() {
    return this.defFinder;
  }

  @Override
  void setDefinitionFinder(DefinitionUseSiteFinder defFinder) {
    this.defFinder = defFinder;
  }

  public void maybeSetTracker() {
    if (options.getTracerMode().isOn()) {
      PrintStream tracerOutput =
          options.getTracerOutput() == null ? this.outStream : options.getTracerOutput();
      tracker = new PerformanceTracker(externsRoot, jsRoot, options.getTracerMode(), tracerOutput);
      addChangeHandler(tracker.getCodeChangeHandler());
    }
  }

  //------------------------------------------------------------------------
  // Parsing
  //------------------------------------------------------------------------

  /**
   * Parses the externs and main inputs.
   *
   * @return A synthetic root node whose two children are the externs root
   *     and the main root
   */
  Node parseInputs() {
    boolean devMode = options.devMode != DevMode.OFF;

    // If old roots exist (we are parsing a second time), detach each of the
    // individual file parse trees.
    externsRoot.detachChildren();
    jsRoot.detachChildren();

    Tracer tracer = newTracer(PassNames.PARSE_INPUTS);
    beforePass(PassNames.PARSE_INPUTS);

    try {
      // Parse externs sources.
      if (options.numParallelThreads > 1) {
        new PrebuildAst(this, options.numParallelThreads).prebuild(externs);
      }
      for (CompilerInput input : externs) {
        Node n = input.getAstRoot(this);
        if (hasErrors()) {
          return null;
        }
        externsRoot.addChildToBack(n);
      }

      if (options.transformAMDToCJSModules) {
        processAMDModules();
      }

      if (options.needsTranspilationFrom(FeatureSet.ES6_MODULES)
          || options.processCommonJSModules) {

        this.moduleLoader =
            new ModuleLoader(
                this,
                options.moduleRoots,
                inputs,
                ModuleLoader.PathResolver.RELATIVE,
                options.moduleResolutionMode,
                inputPathByWebpackId);

        if (options.moduleResolutionMode == ModuleLoader.ResolutionMode.NODE) {
          // processJsonInputs requires a module loader to already be defined
          // so we redefine it afterwards with the package.json inputs
          this.moduleLoader =
              new ModuleLoader(
                  this,
                  options.moduleRoots,
                  inputs,
                  ModuleLoader.PathResolver.RELATIVE,
                  options.moduleResolutionMode,
                  processJsonInputs(inputs));
        }
      } else {
        // Use an empty module loader if we're not actually dealing with modules.
        this.moduleLoader = ModuleLoader.EMPTY;
      }

      if (options.getDependencyOptions().needsManagement()) {
        findDependenciesFromEntryPoints(
            options.getLanguageIn().toFeatureSet().has(Feature.MODULES),
            options.processCommonJSModules);
      } else if (options.needsTranspilationFrom(FeatureSet.ES6_MODULES)
          || options.processCommonJSModules) {

        if (options.processCommonJSModules) {
          for (CompilerInput input : inputs) {
            FindModuleDependencies findDeps =
                new FindModuleDependencies(
                    this,
                    options.getLanguageIn().toFeatureSet().has(Feature.MODULES),
                    true);
            findDeps.process(input.getAstRoot(this));
            this.moduleTypesByName.put(input.getPath().toModuleName(), input.getJsModuleType());
          }
        } else if (options.getLanguageIn().toFeatureSet().has(Feature.MODULES)) {
          parsePotentialModules(inputs);
        }

        // Build a map of module identifiers for any input which provides no namespace.
        // These files could be imported modules which have no exports, but do have side effects.
        Map<String, CompilerInput> inputModuleIdentifiers = new HashMap<>();
        for (CompilerInput input : inputs) {
          if (input.getKnownProvides().isEmpty()) {
            ModuleLoader.ModulePath modPath =
                moduleLoader.resolve(input.getSourceFile().getOriginalPath());
            inputModuleIdentifiers.put(modPath.toModuleName(), input);
          }
        }

        // Find out if any input attempted to import a module that had no exports.
        // In this case we must force module rewriting to occur on the imported file
        Map<String, CompilerInput> inputsToRewrite = new HashMap<>();
        for (CompilerInput input : inputs) {
          for (String require : input.getKnownRequires()) {
            if (inputModuleIdentifiers.containsKey(require)
                && !inputsToRewrite.containsKey(require)) {
              inputsToRewrite.put(require, inputModuleIdentifiers.get(require));
            }
          }
        }

        for (CompilerInput input : inputsToRewrite.values()) {
          input.setJsModuleType(CompilerInput.ModuleType.IMPORTED_SCRIPT);
          moduleTypesByName.put(input.getPath().toModuleName(), input.getJsModuleType());
        }
      }

      orderInputs();

      // If in IDE mode, we ignore the error and keep going.
      if (hasErrors()) {
        return null;
      }

      // Build the AST.
      if (options.numParallelThreads > 1) {
        new PrebuildAst(this, options.numParallelThreads).prebuild(inputs);
      }

      for (CompilerInput input : inputs) {
        Node n = input.getAstRoot(this);
        if (n == null) {
          continue;
        }

        if (devMode) {
          runSanityCheck();
          if (hasErrors()) {
            return null;
          }
        }

        // TODO(johnlenz): we shouldn't need to check both isExternExportsEnabled and
        // externExportsPath.
        if (options.sourceMapOutputPath != null
            || options.isExternExportsEnabled()
            || options.externExportsPath != null
            || !options.replaceStringsFunctionDescriptions.isEmpty()) {

          // Annotate the nodes in the tree with information from the
          // input file. This information is used to construct the SourceMap.
          SourceInformationAnnotator sia =
              new SourceInformationAnnotator(
                  input.getName(), options.devMode != DevMode.OFF);
          NodeTraversal.traverseEs6(this, n, sia);
        }

        if (NodeUtil.isFromTypeSummary(n)) {
          input.setIsExtern(true);
          externsRoot.addChildToBack(n);
        } else {
          jsRoot.addChildToBack(n);
        }
      }

      if (hasErrors()) {
        return null;
      }
      return externAndJsRoot;
    } finally {
      afterPass(PassNames.PARSE_INPUTS);
      stopTracer(tracer, PassNames.PARSE_INPUTS);
    }
  }

  void orderInputsWithLargeStack() {
    runInCompilerThread(new Callable<Void>() {
      @Override
      public Void call() throws Exception {
        Tracer tracer = newTracer("orderInputsWithLargeStack");
        try {
          orderInputs();
        } finally {
          stopTracer(tracer, "orderInputsWithLargeStack");
        }
        return null;
      }
    });
  }

  void orderInputs() {
    hoistExterns();
    // Check if the sources need to be re-ordered.
    boolean staleInputs = false;
    if (options.dependencyOptions.needsManagement()) {
      for (CompilerInput input : inputs) {
        // Forward-declare all the provided types, so that they
        // are not flagged even if they are dropped from the process.
        for (String provide : input.getProvides()) {
          forwardDeclareType(provide);
        }
      }

      try {
        inputs = getDegenerateModuleGraph().manageDependencies(options.dependencyOptions, inputs);
        staleInputs = true;
      } catch (MissingProvideException e) {
        report(JSError.make(
            MISSING_ENTRY_ERROR, e.getMessage()));
      } catch (JSModuleGraph.MissingModuleException e) {
        report(JSError.make(
            MISSING_MODULE_ERROR, e.getMessage()));
      }
    }

    hoistNoCompileFiles();

    if (staleInputs) {
      repartitionInputs();
    }
  }

  /**
   * Find dependencies by recursively traversing each dependency of an input starting with the entry
   * points. Causes a full parse of each file, but since the file is reachable by walking the graph,
   * this would be required in later compilation passes regardless.
   *
   * <p>Inputs which are not reachable during graph traversal will be dropped.
   *
   * <p>If the dependency mode is set to LOOSE, inputs for which the deps package did not find a
   * provide statement or detect as a module will be treated as entry points.
   */
  void findDependenciesFromEntryPoints(boolean supportEs6Modules, boolean supportCommonJSModules) {
    hoistExterns();
    List<CompilerInput> entryPoints = new ArrayList<>();
    Map<String, CompilerInput> inputsByProvide = new HashMap<>();
    Map<String, CompilerInput> inputsByIdentifier = new HashMap<>();

    for (CompilerInput input : inputs) {
      if (!options.getDependencyOptions().shouldDropMoochers() && input.getProvides().isEmpty()) {
        entryPoints.add(input);
      }
      inputsByIdentifier.put(
          ModuleIdentifier.forFile(input.getPath().toString()).toString(), input);
      for (String provide : input.getProvides()) {
        if (!provide.startsWith("module$")) {
          inputsByProvide.put(provide, input);
        }
      }
    }
    for (ModuleIdentifier moduleIdentifier : options.getDependencyOptions().getEntryPoints()) {
      CompilerInput input = inputsByIdentifier.get(moduleIdentifier.toString());
      if (input != null) {
        entryPoints.add(input);
      }
    }

    Set<CompilerInput> workingInputSet = new HashSet<>(inputs);
    List<CompilerInput> orderedInputs = new ArrayList<>();
    for (CompilerInput entryPoint : entryPoints) {
      orderedInputs.addAll(
          depthFirstDependenciesFromInput(
              entryPoint,
              false,
              workingInputSet,
              inputsByIdentifier,
              inputsByProvide,
              supportEs6Modules,
              supportCommonJSModules));
    }
  }

  /** For a given input, order it's dependencies in a depth first traversal */
  List<CompilerInput> depthFirstDependenciesFromInput(
      CompilerInput input,
      boolean wasImportedByModule,
      Set<CompilerInput> inputs,
      Map<String, CompilerInput> inputsByIdentifier,
      Map<String, CompilerInput> inputsByProvide,
      boolean supportEs6Modules,
      boolean supportCommonJSModules) {
    List<CompilerInput> orderedInputs = new ArrayList<>();
    if (!inputs.remove(input)) {
      // It's possible for a module to be included as both a script
      // and a module in the same compilation. In these cases, it should
      // be forced to be a module.
      if (wasImportedByModule && input.getJsModuleType() == CompilerInput.ModuleType.NONE) {
        input.setJsModuleType(CompilerInput.ModuleType.IMPORTED_SCRIPT);
        this.moduleTypesByName.remove(input.getPath().toModuleName());
        this.moduleTypesByName.put(input.getPath().toModuleName(), input.getJsModuleType());
      }

      return orderedInputs;
    }

    FindModuleDependencies findDeps =
        new FindModuleDependencies(this, supportEs6Modules, supportCommonJSModules);
    findDeps.process(input.getAstRoot(this));

    // If this input was imported by another module, it is itself a module
    // so we force it to be detected as such.
    if (wasImportedByModule && input.getJsModuleType() == CompilerInput.ModuleType.NONE) {
      input.setJsModuleType(CompilerInput.ModuleType.IMPORTED_SCRIPT);
    }
    this.moduleTypesByName.put(input.getPath().toModuleName(), input.getJsModuleType());

    for (String requiredNamespace : input.getRequires()) {
      CompilerInput requiredInput = null;
      boolean requiredByModuleImport = false;
      if (inputsByProvide.containsKey(requiredNamespace)) {
        requiredInput = inputsByProvide.get(requiredNamespace);
      } else if (inputsByIdentifier.containsKey(requiredNamespace)) {
        requiredByModuleImport = true;
        requiredInput = inputsByIdentifier.get(requiredNamespace);
      }

      if (requiredInput != null) {
        orderedInputs.addAll(
            depthFirstDependenciesFromInput(
                requiredInput,
                requiredByModuleImport,
                inputs,
                inputsByIdentifier,
                inputsByProvide,
                supportEs6Modules,
                supportCommonJSModules));
      }
    }
    orderedInputs.add(input);
    return orderedInputs;
  }

<<<<<<< HEAD
  private void forceInputToPathBasedModule(
      CompilerInput input, boolean supportEs6Modules, boolean supportCommonJSModules) {

    if (supportEs6Modules
        && !(supportCommonJSModules
            && getOptions().getModuleResolutionMode() == ModuleLoader.ResolutionMode.WEBPACK)) {
      FindModuleDependencies findDeps =
          new FindModuleDependencies(this, supportEs6Modules, supportCommonJSModules);
      findDeps.convertToEs6Module(input.getAstRoot(this));
      input.setJsModuleType(CompilerInput.ModuleType.ES6);
    } else if (supportCommonJSModules) {
      new ProcessCommonJSModules(this).process(null, input.getAstRoot(this), true);
      input.setJsModuleType(CompilerInput.ModuleType.COMMONJS);
    }
  }

=======
>>>>>>> 9768da17
  /**
   * Hoists inputs with the @externs annotation into the externs list.
   */
  void hoistExterns() {
    boolean staleInputs = false;
    for (CompilerInput input : inputs) {
      // TODO(b/65450037): Remove this if. All @externs annotated files should be hoisted.
      if (options.dependencyOptions.needsManagement()) {
        // If we're doing scanning dependency info anyway, use that
        // information to skip sources that obviously aren't externs.
        if (!input.getProvides().isEmpty() || !input.getRequires().isEmpty()) {
          continue;
        }
      }

      if (hoistIfExtern(input)) {
        staleInputs = true;
      }
    }
    if (staleInputs) {
      repartitionInputs();
    }
  }

  /**
   * Hoists a compiler input to externs if it contains the @externs annotation.
   * Return whether or not the given input was hoisted.
   */
  private boolean hoistIfExtern(CompilerInput input) {
    Node n = input.getAstRoot(this);

    // Inputs can have a null AST on a parse error.
    if (n == null) {
      return false;
    }

    JSDocInfo info = n.getJSDocInfo();
    if (info != null && info.isExterns()) {
      // If the input file is explicitly marked as an externs file, then move it out of the main
      // JS root and put it with the other externs.
      externsRoot.addChildToBack(n);
      input.setIsExtern(true);

      input.getModule().remove(input);

      externs.add(input);
      return true;
    }
    return false;
  }

  /**
   * Hoists inputs with the @nocompile annotation out of the inputs.
   */
  void hoistNoCompileFiles() {
    boolean staleInputs = false;
    for (CompilerInput input : inputs) {
      Node n = input.getAstRoot(this);

      // Inputs can have a null AST on a parse error.
      if (n == null) {
        continue;
      }

      JSDocInfo info = n.getJSDocInfo();
      if (info != null && info.isNoCompile()) {
        input.getModule().remove(input);
        staleInputs = true;
      }
    }

    if (staleInputs) {
      repartitionInputs();
    }
  }

  private void repartitionInputs() {
    fillEmptyModules(modules);
    rebuildInputsFromModules();
  }

  /**
   * Transforms JSON files to a module export that closure compiler can process and keeps track of
   * any "main" entries in package.json files.
   */
  Map<String, String> processJsonInputs(List<CompilerInput> inputsToProcess) {
    RewriteJsonToModule rewriteJson = new RewriteJsonToModule(this);
    for (CompilerInput input : inputsToProcess) {
      if (!input.getSourceFile().getOriginalPath().endsWith(".json")) {
        continue;
      }

      input.setCompiler(this);
      try {
        // JSON objects need wrapped in parens to parse properly
        input.getSourceFile().setCode("(" + input.getSourceFile().getCode() + ")");
      } catch (IOException e) {
        continue;
      }

      Node root = input.getAstRoot(this);
      if (root == null) {
        continue;
      }
      input.setJsModuleType(CompilerInput.ModuleType.JSON);
      moduleTypesByName.put(input.getPath().toModuleName(), input.getJsModuleType());
      rewriteJson.process(null, root);
    }
    return rewriteJson.getPackageJsonMainEntries();
  }


  private List<CompilerInput> parsePotentialModules(List<CompilerInput> inputsToProcess) {
    List<CompilerInput> filteredInputs = new ArrayList<>();
    for (CompilerInput input : inputsToProcess) {
      // Only process files that are detected as ES6 modules
      if (!options.dependencyOptions.shouldPruneDependencies()
          || !JsFileParser.isSupported()
          || "es6".equals(input.getLoadFlags().get("module"))) {
        filteredInputs.add(input);
      }
    }
    if (options.numParallelThreads > 1) {
      new PrebuildAst(this, options.numParallelThreads).prebuild(filteredInputs);
    }
    for (CompilerInput input : filteredInputs) {
      input.setCompiler(this);
      // Call getRequires to force regex-based dependency parsing to happen.
      input.getRequires();
      input.setJsModuleType(CompilerInput.ModuleType.ES6);
    }
    return filteredInputs;
  }

  /**
   * Transforms AMD to CJS modules
   */
  void processAMDModules() {
    for (CompilerInput input : inputs) {
      input.setCompiler(this);
      Node root = input.getAstRoot(this);
      if (root == null) {
        continue;
      }
      new TransformAMDToCJSModule(this).process(null, root);
    }
  }

  public Node parse(SourceFile file) {
    initCompilerOptionsIfTesting();
    addToDebugLog("Parsing: " + file.getName());
    return new JsAst(file).getAstRoot(this);
  }



  /**
   * Allow subclasses to override the default CompileOptions object.
   */
  protected CompilerOptions newCompilerOptions() {
    return new CompilerOptions();
  }

  void initCompilerOptionsIfTesting() {
    if (options == null) {
      // initialization for tests that don't initialize the compiler
      // by the normal mechanisms.
      initOptions(newCompilerOptions());
    }
  }

  private int syntheticCodeId = 0;

  @Override
  Node parseSyntheticCode(String js) {
    return parseSyntheticCode(" [synthetic:" + (++syntheticCodeId) + "] ", js);
  }

  @Override
  Node parseSyntheticCode(String fileName, String js) {
    initCompilerOptionsIfTesting();
    SourceFile source = SourceFile.fromCode(fileName, js);
    addFilesToSourceMap(ImmutableList.of(source));
    return parseCodeHelper(source);
  }

  @Override
  @VisibleForTesting
  Node parseTestCode(String js) {
    initCompilerOptionsIfTesting();
    initBasedOnOptions();
    return parseCodeHelper(SourceFile.fromCode("[testcode]", js));
  }

  private Node parseCodeHelper(SourceFile src) {
    CompilerInput input = new CompilerInput(src);
    putCompilerInput(input.getInputId(), input);
    return input.getAstRoot(this);
  }

  @Override
  ErrorReporter getDefaultErrorReporter() {
    return oldErrorReporter;
  }

  //------------------------------------------------------------------------
  // Convert back to source code
  //------------------------------------------------------------------------

  /**
   * Converts the main parse tree back to JS code.
   */
  @Override
  public String toSource() {
    return runInCompilerThread(
        new Callable<String>() {
          @Override
          public String call() throws Exception {
            Tracer tracer = newTracer("toSource");
            try {
              CodeBuilder cb = new CodeBuilder();
              if (jsRoot != null) {
                int i = 0;
                if (options.shouldPrintExterns()) {
                  for (Node scriptNode = externsRoot.getFirstChild();
                      scriptNode != null;
                      scriptNode = scriptNode.getNext()) {
                    toSource(cb, i++, scriptNode);
                  }
                }
                for (Node scriptNode = jsRoot.getFirstChild();
                    scriptNode != null;
                    scriptNode = scriptNode.getNext()) {
                  toSource(cb, i++, scriptNode);
                }
              }
              return cb.toString();
            } finally {
              stopTracer(tracer, "toSource");
            }
          }
        });
  }

  /**
   * Converts the parse tree for each input back to JS code.
   */
  public String[] toSourceArray() {
    return runInCompilerThread(new Callable<String[]>() {
      @Override
      public String[] call() throws Exception {
        Tracer tracer = newTracer("toSourceArray");
        try {
          int numInputs = inputs.size();
          String[] sources = new String[numInputs];
          CodeBuilder cb = new CodeBuilder();
          for (int i = 0; i < numInputs; i++) {
            Node scriptNode = inputs.get(i).getAstRoot(Compiler.this);
            cb.reset();
            toSource(cb, i, scriptNode);
            sources[i] = cb.toString();
          }
          return sources;
        } finally {
          stopTracer(tracer, "toSourceArray");
        }
      }
    });
  }

  /**
   * Converts the parse tree for a module back to JS code.
   */
  public String toSource(final JSModule module) {
    return runInCompilerThread(new Callable<String>() {
      @Override
      public String call() throws Exception {
        List<CompilerInput> inputs = module.getInputs();
        int numInputs = inputs.size();
        if (numInputs == 0) {
          return "";
        }
        CodeBuilder cb = new CodeBuilder();
        for (int i = 0; i < numInputs; i++) {
          Node scriptNode = inputs.get(i).getAstRoot(Compiler.this);
          if (scriptNode == null) {
            throw new IllegalArgumentException(
                "Bad module: " + module.getName());
          }
          toSource(cb, i, scriptNode);
        }
        return cb.toString();
      }
    });
  }


  /**
   * Converts the parse tree for each input in a module back to JS code.
   */
  public String[] toSourceArray(final JSModule module) {
    return runInCompilerThread(new Callable<String[]>() {
      @Override
      public String[] call() throws Exception {
        List<CompilerInput> inputs = module.getInputs();
        int numInputs = inputs.size();
        if (numInputs == 0) {
          return new String[0];
        }

        String[] sources = new String[numInputs];
        CodeBuilder cb = new CodeBuilder();
        for (int i = 0; i < numInputs; i++) {
          Node scriptNode = inputs.get(i).getAstRoot(Compiler.this);
          if (scriptNode == null) {
            throw new IllegalArgumentException(
                "Bad module input: " + inputs.get(i).getName());
          }

          cb.reset();
          toSource(cb, i, scriptNode);
          sources[i] = cb.toString();
        }
        return sources;
      }
    });
  }

  /**
   * Writes out JS code from a root node. If printing input delimiters, this
   * method will attach a comment to the start of the text indicating which
   * input the output derived from. If there were any preserve annotations
   * within the root's source, they will also be printed in a block comment
   * at the beginning of the output.
   */
  public void toSource(final CodeBuilder cb,
                       final int inputSeqNum,
                       final Node root) {
    runInCompilerThread(
        new Callable<Void>() {
          @Override
          public Void call() throws Exception {
            if (options.printInputDelimiter) {
              if ((cb.getLength() > 0) && !cb.endsWith("\n")) {
                cb.append("\n"); // Make sure that the label starts on a new line
              }
              checkState(root.isScript());

              String delimiter = options.inputDelimiter;

              String inputName = root.getInputId().getIdName();
              String sourceName = root.getSourceFileName();
              checkState(sourceName != null);
              checkState(!sourceName.isEmpty());

              delimiter =
                  delimiter
                      .replace("%name%", Matcher.quoteReplacement(inputName))
                      .replace("%num%", String.valueOf(inputSeqNum))
                      .replace("%n%", "\n");

              cb.append(delimiter).append("\n");
            }
            if (root.getJSDocInfo() != null) {
              String license = root.getJSDocInfo().getLicense();
              if (license != null && cb.addLicense(license)) {
                cb.append("/*\n").append(license).append("*/\n");
              }
            }

            // If there is a valid source map, then indicate to it that the current
            // root node's mappings are offset by the given string builder buffer.
            if (options.sourceMapOutputPath != null) {
              sourceMap.setStartingPosition(cb.getLineIndex(), cb.getColumnIndex());
            }

            // if LanguageMode is strict, only print 'use strict'
            // for the first input file
            String code = toSource(root, sourceMap, inputSeqNum == 0);
            if (!code.isEmpty()) {
              cb.append(code);

              // In order to avoid parse ambiguity when files are concatenated
              // together, all files should end in a semi-colon. Do a quick
              // heuristic check if there's an obvious semi-colon already there.
              int length = code.length();
              char lastChar = code.charAt(length - 1);
              char secondLastChar = length >= 2 ? code.charAt(length - 2) : '\0';
              boolean hasSemiColon = lastChar == ';' || (lastChar == '\n' && secondLastChar == ';');
              if (!hasSemiColon) {
                cb.append(";");
              }
            }
            return null;
          }
        });
  }

  /**
   * Generates JavaScript source code for an AST, doesn't generate source
   * map info.
   */
  @Override
  public String toSource(Node n) {
    initCompilerOptionsIfTesting();
    return toSource(n, null, true);
  }

  /**
   * Generates JavaScript source code for an AST.
   */
  private String toSource(Node n, SourceMap sourceMap, boolean firstOutput) {
    CodePrinter.Builder builder = new CodePrinter.Builder(n);
    builder.setTypeRegistry(getTypeIRegistry());
    builder.setCompilerOptions(options);
    builder.setSourceMap(sourceMap);
    builder.setTagAsExterns(firstOutput && n.isFromExterns());
    builder.setTagAsTypeSummary(firstOutput && !n.isFromExterns() && options.shouldGenerateTypedExterns());
    builder.setTagAsStrict(firstOutput && options.shouldEmitUseStrict());
    return builder.build();
  }

  /**
   * Stores a buffer of text to which more can be appended.  This is just like a
   * StringBuilder except that we also track the number of lines.
   */
  public static class CodeBuilder {
    private final StringBuilder sb = new StringBuilder();
    private int lineCount = 0;
    private int colCount = 0;
    private final Set<String> uniqueLicenses = new HashSet<>();

    /** Removes all text, but leaves the line count unchanged. */
    void reset() {
      sb.setLength(0);
    }

    /** Appends the given string to the text buffer. */
    CodeBuilder append(String str) {
      sb.append(str);

      // Adjust the line and column information for the new text.
      int index = -1;
      int lastIndex = index;
      while ((index = str.indexOf('\n', index + 1)) >= 0) {
        ++lineCount;
        lastIndex = index;
      }

      if (lastIndex == -1) {
        // No new lines, append the new characters added.
        colCount += str.length();
      } else {
        colCount = str.length() - (lastIndex + 1);
      }

      return this;
    }

    /** Returns all text in the text buffer. */
    @Override
    public String toString() {
      return sb.toString();
    }

    /** Returns the length of the text buffer. */
    public int getLength() {
      return sb.length();
    }

    /** Returns the (zero-based) index of the last line in the text buffer. */
    int getLineIndex() {
      return lineCount;
    }

    /** Returns the (zero-based) index of the last column in the text buffer. */
    int getColumnIndex() {
      return colCount;
    }

    /** Determines whether the text ends with the given suffix. */
    boolean endsWith(String suffix) {
      return (sb.length() > suffix.length())
          && suffix.equals(sb.substring(sb.length() - suffix.length()));
    }

    /** Adds a license and returns whether it is unique (has yet to be encountered). */
    boolean addLicense(String license) {
      return uniqueLicenses.add(license);
    }
  }

  //------------------------------------------------------------------------
  // Optimizations
  //------------------------------------------------------------------------

  void performOptimizations() {
    checkState(options.shouldOptimize());
    List<PassFactory> optimizations = getPassConfig().getOptimizations();
    if (optimizations.isEmpty()) {
      return;
    }

    phaseOptimizer = createPhaseOptimizer();
    phaseOptimizer.consume(optimizations);
    phaseOptimizer.process(externsRoot, jsRoot);
    phaseOptimizer = null;
  }

  @Override
  void setCssRenamingMap(CssRenamingMap map) {
    options.cssRenamingMap = map;
  }

  @Override
  CssRenamingMap getCssRenamingMap() {
    return options.cssRenamingMap;
  }

  /** Control Flow Analysis. */
  ControlFlowGraph<Node> computeCFG() {
    logger.fine("Computing Control Flow Graph");
    Tracer tracer = newTracer("computeCFG");
    ControlFlowAnalysis cfa = new ControlFlowAnalysis(this, true, false);
    process(cfa);
    stopTracer(tracer, "computeCFG");
    return cfa.getCfg();
  }

  @Override
  void prepareAst(Node root) {
    CompilerPass pass = new PrepareAst(this);
    pass.process(null, root);
  }

  void recordFunctionInformation() {
    logger.fine("Recording function information");
    startPass("recordFunctionInformation");
    RecordFunctionInformation recordFunctionInfoPass =
        new RecordFunctionInformation(this, this.functionNames);
    process(recordFunctionInfoPass);
    functionInformationMap = recordFunctionInfoPass.getMap();
    endPass("recordFunctionInformation");
  }

  protected final RecentChange recentChange = new RecentChange();
  private final List<CodeChangeHandler> codeChangeHandlers = new ArrayList<>();
  private final Map<Class<?>, IndexProvider<?>> indexProvidersByType =
      new LinkedHashMap<>();

  /** Name of the synthetic input that holds synthesized externs. */
  static final String SYNTHETIC_EXTERNS = "{SyntheticVarsDeclar}";

  /**
   * Name of the synthetic input that holds synthesized externs which
   * must be at the end of the externs AST.
   */
  static final String SYNTHETIC_EXTERNS_AT_END = "{SyntheticVarsAtEnd}";

  private CompilerInput synthesizedExternsInput = null;
  private CompilerInput synthesizedExternsInputAtEnd = null;

  private ImmutableMap<String, Node> defaultDefineValues = ImmutableMap.of();

  @Override
  void addChangeHandler(CodeChangeHandler handler) {
    codeChangeHandlers.add(handler);
  }

  @Override
  void removeChangeHandler(CodeChangeHandler handler) {
    codeChangeHandlers.remove(handler);
  }

  @Override
  void addIndexProvider(IndexProvider<?> indexProvider) {
    Class<?> type = indexProvider.getType();
    if (indexProvidersByType.put(type, indexProvider) != null) {
      throw new IllegalStateException(
          "A provider is already registered for index of type " + type.getSimpleName());
    }
  }

  @SuppressWarnings("unchecked")
  @Override
  <T> T getIndex(Class<T> key) {
    IndexProvider<T> indexProvider = (IndexProvider<T>) indexProvidersByType.get(key);
    if (indexProvider == null) {
      return null;
    }
    return indexProvider.get();
  }

  Node getExternsRoot() {
    return externsRoot;
  }

  @Override
  Node getJsRoot() {
    return jsRoot;
  }

  /**
   * Some tests don't want to call the compiler "wholesale," they may not want
   * to call check and/or optimize. With this method, tests can execute custom
   * optimization loops.
   */
  @VisibleForTesting
  void setPhaseOptimizer(PhaseOptimizer po) {
    this.phaseOptimizer = po;
  }

  @Override
  public int getChangeStamp() {
    return changeStamp;
  }

  @Override
  List<Node> getChangedScopeNodesForPass(String passName) {
    List<Node> changedScopeNodes = changeTimeline.getSince(passName);
    changeTimeline.mark(passName);
    return changedScopeNodes;
  }

  @Override
  List<Node> getDeletedScopeNodesForPass(String passName) {
    List<Node> deletedScopeNodes = deleteTimeline.getSince(passName);
    deleteTimeline.mark(passName);
    return deletedScopeNodes;
  }

  @Override
  public void incrementChangeStamp() {
    changeStamp++;
  }

  @Override
  void setChangeScope(Node newChangeScopeRoot) {
    currentChangeScope = newChangeScopeRoot;
  }

  private Node getChangeScopeForNode(Node n) {
    /**
     * Compiler change reporting usually occurs after the AST change has already occurred. In the
     * case of node removals those nodes are already removed from the tree and so have no parent
     * chain to walk. In these situations changes are reported instead against what (used to be)
     * their parent. If that parent is itself a script node then it's important to be able to
     * recognize it as the enclosing scope without first stepping to its parent as well.
     */
    if (n.isScript()) {
      return n;
    }

    Node enclosingScopeNode = NodeUtil.getEnclosingChangeScopeRoot(n.getParent());
    if (enclosingScopeNode == null) {
      throw new IllegalStateException(
          "An enclosing scope is required for change reports but node " + n + " doesn't have one.");
    }
    return enclosingScopeNode;
  }

  private void recordChange(Node n) {
    if (n.isDeleted()) {
      // Some complicated passes (like SmartNameRemoval) might both change and delete a scope in
      // the same pass, and they might even perform the change after the deletion because of
      // internal queueing. Just ignore the spurious attempt to mark changed after already marking
      // deleted. There's no danger of deleted nodes persisting in the AST since this is enforced
      // separately in ChangeVerifier.
      return;
    }

    n.setChangeTime(changeStamp);
    // Every code change happens at a different time
    changeStamp++;
    changeTimeline.add(n);
  }

  @Override
  boolean hasScopeChanged(Node n) {
    if (phaseOptimizer == null) {
      return true;
    }
    return phaseOptimizer.hasScopeChanged(n);
  }

  /**
   * @deprecated
   * Use #reportChangeToEnclosingScope or NodeTraversal#reportCodeChange instead
   */
  @Deprecated
  @Override
  public void reportCodeChange() {
    // TODO(johnlenz): if this is called with a null scope we need to invalidate everything
    // but this isn't done, so we need to make this illegal or record this as having
    // invalidated everything.
    if (currentChangeScope != null) {
      checkState(currentChangeScope.isScript() || currentChangeScope.isFunction());
      recordChange(currentChangeScope);
    }
    notifyChangeHandlers();
  }

  @Override
  public void reportChangeToChangeScope(Node changeScopeRoot) {
    checkState(changeScopeRoot.isScript() || changeScopeRoot.isFunction());
    recordChange(changeScopeRoot);
    notifyChangeHandlers();
  }

  @Override
  public void reportFunctionDeleted(Node n) {
    checkState(n.isFunction());
    n.setDeleted(true);
    changeTimeline.remove(n);
    deleteTimeline.add(n);
  }

  @Override
  public void reportChangeToEnclosingScope(Node n) {
    recordChange(getChangeScopeForNode(n));
    notifyChangeHandlers();
  }

  private void notifyChangeHandlers() {
    for (CodeChangeHandler handler : codeChangeHandlers) {
      handler.reportChange();
    }
  }

  @Override
  public CodingConvention getCodingConvention() {
    CodingConvention convention = options.getCodingConvention();
    convention = convention != null ? convention : defaultCodingConvention;
    return convention;
  }

  private Config.LanguageMode getParserConfigLanguageMode(
      CompilerOptions.LanguageMode languageMode) {
    switch (languageMode) {
      case ECMASCRIPT3:
        return Config.LanguageMode.ECMASCRIPT3;
      case ECMASCRIPT5:
      case ECMASCRIPT5_STRICT:
        return Config.LanguageMode.ECMASCRIPT5;
      case ECMASCRIPT_2015:
        return Config.LanguageMode.ECMASCRIPT6;
      case ECMASCRIPT6_TYPED:
        return Config.LanguageMode.TYPESCRIPT;
      case ECMASCRIPT_2016:
        return Config.LanguageMode.ECMASCRIPT7;
      case ECMASCRIPT_2017:
      case ECMASCRIPT_NEXT:
        return Config.LanguageMode.ECMASCRIPT8;
      default:
        throw new IllegalStateException("Unexpected language mode: "
            + options.getLanguageIn());
    }
  }

  @Override
  Config getParserConfig(ConfigContext context) {
    if (parserConfig == null || externsParserConfig == null) {
      synchronized (this) {
        if (parserConfig == null) {
          Config.LanguageMode configLanguageMode = getParserConfigLanguageMode(
              options.getLanguageIn());
          Config.StrictMode strictMode =
              options.expectStrictModeInput() ? Config.StrictMode.STRICT : Config.StrictMode.SLOPPY;
          parserConfig = createConfig(configLanguageMode, strictMode);
          // Externs must always be parsed with at least ES5 language mode.
          externsParserConfig =
              configLanguageMode.equals(Config.LanguageMode.ECMASCRIPT3)
                  ? createConfig(Config.LanguageMode.ECMASCRIPT5, strictMode)
                  : parserConfig;
        }
      }
    }
    switch (context) {
      case EXTERNS:
        return externsParserConfig;
      default:
        return parserConfig;
    }
  }

  protected Config createConfig(Config.LanguageMode mode, Config.StrictMode strictMode) {
    Config config =
        ParserRunner.createConfig(
            mode,
            options.isParseJsDocDocumentation(),
            options.canContinueAfterErrors()
                ? Config.RunMode.KEEP_GOING
                : Config.RunMode.STOP_AFTER_ERROR,
            options.extraAnnotationNames,
            options.parseInlineSourceMaps,
            strictMode);
    return config;
  }

  //------------------------------------------------------------------------
  // Error reporting
  //------------------------------------------------------------------------

  /**
   * The warning classes that are available from the command-line, and
   * are suppressible by the {@code @suppress} annotation.
   */
  protected DiagnosticGroups getDiagnosticGroups() {
    return new DiagnosticGroups();
  }

  @Override
  public void report(JSError error) {
    CheckLevel level = error.getDefaultLevel();
    if (warningsGuard != null) {
      CheckLevel newLevel = warningsGuard.level(error);
      if (newLevel != null) {
        level = newLevel;
      }
    }

    if (level.isOn()) {
      initCompilerOptionsIfTesting();
      if (getOptions().errorHandler != null) {
        getOptions().errorHandler.report(level, error);
      }
      errorManager.report(level, error);
    }
  }

  @Override
  public void report(CheckLevel ignoredLevel, JSError error) {
    report(error);
  }

  @Override
  public CheckLevel getErrorLevel(JSError error) {
    checkNotNull(options);
    return warningsGuard.level(error);
  }

  /**
   * Report an internal error.
   */
  @Override
  void throwInternalError(String message, Throwable cause) {
    String finalMessage = "INTERNAL COMPILER ERROR.\nPlease report this problem.\n\n" + message;

    RuntimeException e = new RuntimeException(finalMessage, cause);
    if (cause != null) {
      e.setStackTrace(cause.getStackTrace());
    }
    throw e;
  }


  /**
   * Gets the number of errors.
   */
  public int getErrorCount() {
    return errorManager.getErrorCount();
  }

  /**
   * Gets the number of warnings.
   */
  public int getWarningCount() {
    return errorManager.getWarningCount();
  }

  @Override
  boolean hasHaltingErrors() {
    return !getOptions().canContinueAfterErrors() && getErrorCount() > 0;
  }

  /**
   * Consults the {@link ErrorManager} to see if we've encountered errors
   * that should halt compilation. <p>
   *
   * If {@link CompilerOptions#canContinueAfterErrors} is {@code true}, this function
   * always returns {@code false} without consulting the error manager. The
   * error manager will continue to be told about new errors and warnings, but
   * the compiler will complete compilation of all inputs.<p>
   */
  public boolean hasErrors() {
    return hasHaltingErrors();
  }

  /** Called from the compiler passes, adds debug info */
  @Override
  void addToDebugLog(String... strings) {
    if (options.useDebugLog) {
      String log = Joiner.on("").join(strings);
      debugLog.append(log);
      debugLog.append('\n');
      logger.fine(log);
    }
  }

  @Override
  SourceFile getSourceFileByName(String sourceName) {
    // Here we assume that the source name is the input name, this
    // is try of JavaScript parsed from source.
    if (sourceName != null) {
      CompilerInput input = inputsById.get(new InputId(sourceName));
      if (input != null) {
        return input.getSourceFile();
      }
      // Alternatively, the sourceName might have been reverse-mapped by
      // an input source-map, so let's look in our sourcemap original sources.
      return sourceMapOriginalSources.get(sourceName);
    }

    return null;
  }

  public CharSequence getSourceFileContentByName(String sourceName) {
    SourceFile file = getSourceFileByName(sourceName);
    checkNotNull(file);
    try {
      return file.getCode();
    } catch (IOException e) {
      return null;
    }
  }

  @Override
  public void addInputSourceMap(String sourceFileName, SourceMapInput inputSourceMap) {
    inputSourceMaps.put(sourceFileName, inputSourceMap);
  }

  @Override
  @Nullable
  public OriginalMapping getSourceMapping(String sourceName, int lineNumber, int columnNumber) {
    if (sourceName == null) {
      return null;
    }
    SourceMapInput sourceMap = inputSourceMaps.get(sourceName);
    if (sourceMap == null) {
      return null;
    }

    // JSCompiler uses 1-indexing for lineNumber and 0-indexing for columnNumber.
    // Sourcemaps use 1-indexing for both.
    SourceMapConsumerV3 consumer = sourceMap.getSourceMap(errorManager);
    if (consumer == null) {
      return null;
    }
    OriginalMapping result = consumer.getMappingForLine(lineNumber, columnNumber + 1);
    if (result == null) {
      return null;
    }

    // The sourcemap will return a path relative to the sourcemap's file.
    // Translate it to one relative to our base directory.
    SourceFile source =
        SourceMapResolver.getRelativePath(sourceMap.getOriginalPath(), result.getOriginalFile());
    if (source == null) {
      return null;
    }
    String originalPath = source.getOriginalPath();
    sourceMapOriginalSources.putIfAbsent(originalPath, source);
    return result
        .toBuilder()
        .setOriginalFile(originalPath)
        .setColumnPosition(result.getColumnPosition() - 1)
        .build();
  }

  @Override
  public String getSourceLine(String sourceName, int lineNumber) {
    if (lineNumber < 1) {
      return null;
    }
    SourceFile input = getSourceFileByName(sourceName);
    if (input != null) {
      return input.getLine(lineNumber);
    }
    return null;
  }

  @Override
  public Region getSourceRegion(String sourceName, int lineNumber) {
    if (lineNumber < 1) {
      return null;
    }
    SourceFile input = getSourceFileByName(sourceName);
    if (input != null) {
      return input.getRegion(lineNumber);
    }
    return null;
  }

  //------------------------------------------------------------------------
  // Package-private helpers
  //------------------------------------------------------------------------

  @Override
  Node getNodeForCodeInsertion(JSModule module) {
    if (module == null) {
      if (inputs.isEmpty()) {
        throw new IllegalStateException("No inputs");
      }

      return inputs.get(0).getAstRoot(this);
    }

    List<CompilerInput> moduleInputs = module.getInputs();
    if (!moduleInputs.isEmpty()) {
      return moduleInputs.get(0).getAstRoot(this);
    }
    throw new IllegalStateException("Root module has no inputs");
  }

  public SourceMap getSourceMap() {
    return sourceMap;
  }

  /**
   * Ids for cross-module method stubbing, so that each method has
   * a unique id.
   */
  private IdGenerator crossModuleIdGenerator =
      new IdGenerator();

  /**
   * Keys are arguments passed to getCssName() found during compilation; values
   * are the number of times the key appeared as an argument to getCssName().
   */
  private Map<String, Integer> cssNames = null;

  /** The variable renaming map */
  private VariableMap variableMap = null;

  /** The property renaming map */
  private VariableMap propertyMap = null;

  /** The naming map for anonymous functions */
  private VariableMap anonymousFunctionNameMap = null;

  /** Fully qualified function names and globally unique ids */
  private FunctionNames functionNames = null;

  /** String replacement map */
  private VariableMap stringMap = null;

  /** Id generator map */
  private String idGeneratorMap = null;

  /** Names exported by goog.exportSymbol. */
  private final Set<String> exportedNames = new LinkedHashSet<>();

  @Override
  public void setVariableMap(VariableMap variableMap) {
    this.variableMap = variableMap;
  }

  VariableMap getVariableMap() {
    return variableMap;
  }

  @Override
  public void setPropertyMap(VariableMap propertyMap) {
    this.propertyMap = propertyMap;
  }

  VariableMap getPropertyMap() {
    return this.propertyMap;
  }

  @Override
  public void setStringMap(VariableMap stringMap) {
    this.stringMap = stringMap;
  }

  @Override
  public void setFunctionNames(FunctionNames functionNames) {
    this.functionNames = functionNames;
  }

  @Override
  public void setCssNames(Map<String, Integer> cssNames) {
    this.cssNames = cssNames;
  }

  Map<String, Integer> getCssNames() {
    return cssNames;
  }

  @Override
  public void setIdGeneratorMap(String serializedIdMappings) {
    this.idGeneratorMap = serializedIdMappings;
  }

  @Override
  public IdGenerator getCrossModuleIdGenerator() {
    return crossModuleIdGenerator;
  }

  @Override
  public void setAnonymousFunctionNameMap(VariableMap functionMap) {
    this.anonymousFunctionNameMap = functionMap;
  }

  @Override
  public FunctionNames getFunctionNames() {
    return functionNames;
  }

  VariableMap getStringMap() {
    return this.stringMap;
  }


  @Override
  public void addExportedNames(Set<String> exportedNames) {
    this.exportedNames.addAll(exportedNames);
  }

  @Override
  public Set<String> getExportedNames() {
    return exportedNames;
  }
  @Override
  CompilerOptions getOptions() {
    return options;
  }

  FunctionInformationMap getFunctionalInformationMap() {
    return functionInformationMap;
  }

  /**
   * Sets the logging level for the com.google.javascript.jscomp package.
   */
  public static void setLoggingLevel(Level level) {
    logger.setLevel(level);
  }

  /** Gets the DOT graph of the AST generated at the end of compilation. */
  public String getAstDotGraph() throws IOException {
    if (jsRoot != null) {
      ControlFlowAnalysis cfa = new ControlFlowAnalysis(this, true, false);
      cfa.process(null, jsRoot);
      return DotFormatter.toDot(jsRoot, cfa.getCfg());
    } else {
      return "";
    }
  }

  @Override
  public ErrorManager getErrorManager() {
    if (options == null) {
      initOptions(new CompilerOptions());
    }
    return errorManager;
  }

  @Override
  List<CompilerInput> getInputsInOrder() {
    return Collections.unmodifiableList(inputs);
  }

  @Override
  int getNumberOfInputs() {
    // In some testing cases inputs will be null, but obviously there must be at least one input.
    // The intended use of this method is to allow passes to estimate how much memory they will
    // need for data structures, so it's not necessary that the returned value be exactly right
    // in the corner cases where inputs ends up being null.
    return (inputs != null) ? inputs.size() : 1;
  }

  /**
   * Returns an unmodifiable view of the compiler inputs indexed by id.
   */
  public Map<InputId, CompilerInput> getInputsById() {
    return Collections.unmodifiableMap(inputsById);
  }

  /**
   * Gets the externs in the order in which they are being processed.
   */
  List<CompilerInput> getExternsInOrder() {
    return Collections.unmodifiableList(externs);
  }

  @VisibleForTesting
  List<CompilerInput> getInputsForTesting() {
    return inputs;
  }

  @VisibleForTesting
  List<CompilerInput> getExternsForTesting() {
    return externs;
  }

  @Override
  boolean hasRegExpGlobalReferences() {
    return hasRegExpGlobalReferences;
  }

  @Override
  void setHasRegExpGlobalReferences(boolean references) {
    hasRegExpGlobalReferences = references;
  }

  @Override
  void updateGlobalVarReferences(Map<Var, ReferenceCollection> refMapPatch,
      Node collectionRoot) {
    checkState(collectionRoot.isScript() || collectionRoot.isRoot());
    if (globalRefMap == null) {
      globalRefMap = new GlobalVarReferenceMap(getInputsInOrder(),
          getExternsInOrder());
    }
    globalRefMap.updateGlobalVarReferences(refMapPatch, collectionRoot);
  }

  @Override
  GlobalVarReferenceMap getGlobalVarReferences() {
    return globalRefMap;
  }

  @Override
  CompilerInput getSynthesizedExternsInput() {
    if (synthesizedExternsInput == null) {
      synthesizedExternsInput = newExternInput(SYNTHETIC_EXTERNS, SyntheticExternsPosition.START);
    }
    return synthesizedExternsInput;
  }

  @Override
  CompilerInput getSynthesizedExternsInputAtEnd() {
    if (synthesizedExternsInputAtEnd == null) {
      synthesizedExternsInputAtEnd = newExternInput(
          SYNTHETIC_EXTERNS_AT_END, SyntheticExternsPosition.END);
    }
    return synthesizedExternsInputAtEnd;
  }

  @Override
  public double getProgress() {
    return progress;
  }

  @Override
  String getLastPassName() {
    return lastPassName;
  }

  @Override
  void setProgress(double newProgress, String passName) {
    this.lastPassName = passName;
    if (newProgress > 1.0) {
      progress = 1.0;
    } else {
      progress = newProgress;
    }
  }

  @Override
  void setExternProperties(Set<String> externProperties) {
    this.externProperties = externProperties;
  }

  @Override
  Set<String> getExternProperties() {
    return externProperties;
  }

  /**
   * Replaces one file in a hot-swap mode. The given JsAst should be made
   * from a new version of a file that already was present in the last compile
   * call. If the file is new, this will silently ignored.
   *
   * @param ast the ast of the file that is being replaced
   */
  public void replaceScript(JsAst ast) {
    CompilerInput input = this.getInput(ast.getInputId());
    if (!replaceIncrementalSourceAst(ast)) {
      return;
    }
    Node originalRoot = input.getAstRoot(this);

    processNewScript(ast, originalRoot);
  }

  /**
   * Adds a new Script AST to the compile state. If a script for the same file
   * already exists the script will not be added, instead a call to
   * #replaceScript should be used.
   *
   * @param ast the ast of the new file
   */
  public void addNewScript(JsAst ast) {
    if (!addNewSourceAst(ast)) {
      return;
    }
    Node emptyScript = new Node(Token.SCRIPT);
    InputId inputId = ast.getInputId();
    emptyScript.setInputId(inputId);
    emptyScript.setStaticSourceFile(
        SourceFile.fromCode(inputId.getIdName(), ""));

    processNewScript(ast, emptyScript);
  }

  private void processNewScript(JsAst ast, Node originalRoot) {
    setFeatureSet(options.getLanguageIn().toFeatureSet());

    Node js = ast.getAstRoot(this);
    checkNotNull(js);

    runHotSwap(originalRoot, js, this.getCleanupPassConfig());
    // NOTE: If hot swap passes that use GlobalNamespace are added, we will need
    // to revisit this approach to clearing GlobalNamespaces
    runHotSwapPass(null, null, ensureDefaultPassConfig().garbageCollectChecks);

    this.getTypeRegistry().clearNamedTypes();
    this.removeSyntheticVarsInput();

    runHotSwap(originalRoot, js, this.ensureDefaultPassConfig());
  }

  /**
   * Execute the passes from a PassConfig instance over a single replaced file.
   */
  private void runHotSwap(
      Node originalRoot, Node js, PassConfig passConfig) {
    for (PassFactory passFactory : passConfig.getChecks()) {
      runHotSwapPass(originalRoot, js, passFactory);
    }
  }

  private void runHotSwapPass(
      Node originalRoot, Node js, PassFactory passFactory) {
    HotSwapCompilerPass pass = passFactory.getHotSwapPass(this);
    if (pass != null) {
      if (logger.isLoggable(Level.INFO)) {
        logger.info("Performing HotSwap for pass " + passFactory.getName());
      }
      pass.hotSwapScript(js, originalRoot);
    }
  }

  private PassConfig getCleanupPassConfig() {
    return new CleanupPasses(getOptions());
  }

  private void removeSyntheticVarsInput() {
    String sourceName = Compiler.SYNTHETIC_EXTERNS;
    removeExternInput(new InputId(sourceName));
  }

  @Override
  Node ensureLibraryInjected(String resourceName, boolean force) {
    boolean doNotInject =
        !force && (options.skipNonTranspilationPasses || options.preventLibraryInjection);
    if (injectedLibraries.containsKey(resourceName) || doNotInject) {
      return lastInjectedLibrary;
    }

    // Load/parse the code.
    String originalCode = ResourceLoader.loadTextResource(
        Compiler.class, "js/" + resourceName + ".js");
    Node ast = parseSyntheticCode(" [synthetic:" + resourceName + "] ", originalCode);

    // Look for string literals of the form 'require foo bar' or 'externs baz' or 'normalize'.
    // As we process each one, remove it from its parent.
    for (Node node = ast.getFirstChild();
         node != null && node.isExprResult() && node.getFirstChild().isString();
         node = ast.getFirstChild()) {
      String directive = node.getFirstChild().getString();
      List<String> words = Splitter.on(' ').limit(2).splitToList(directive);
      switch (words.get(0)) {
        case "use":
          // 'use strict' is ignored (and deleted).
          break;
        case "require":
          // 'require lib'; pulls in the named library before this one.
          ensureLibraryInjected(words.get(1), force);
          break;
        case "declare":
          // 'declare name'; adds the name to the externs (with no type information).
          // Note that we could simply add the entire externs library, but that leads to
          // potentially-surprising behavior when the externs that are present depend on
          // whether or not a polyfill is used.
          Node var = IR.var(IR.name(words.get(1)));
          JSDocInfoBuilder jsdoc = new JSDocInfoBuilder(false);
          // Suppress duplicate-var warning in case this name is already defined in the externs.
          jsdoc.addSuppression("duplicate");
          var.setJSDocInfo(jsdoc.build());
          getSynthesizedExternsInputAtEnd()
              .getAstRoot(this)
              .addChildToBack(var);
          break;
        default:
          throw new RuntimeException("Bad directive: " + directive);
      }
      ast.removeChild(node);
    }

    // If we've already started optimizations, then we need to normalize this.
    if (getLifeCycleStage().isNormalized()) {
      Normalize.normalizeSyntheticCode(this, ast, "jscomp_" + resourceName + "_");
    }

    // Insert the code immediately after the last-inserted runtime library.
    Node lastChild = ast.getLastChild();
    for (Node child = ast.getFirstChild(); child != null; child = child.getNext()) {
      NodeUtil.markNewScopesChanged(child, this);
    }
    Node firstChild = ast.removeChildren();
    if (firstChild == null) {
      // Handle require-only libraries.
      return lastInjectedLibrary;
    }
    Node parent = getNodeForCodeInsertion(null);
    if (lastInjectedLibrary == null) {
      parent.addChildrenToFront(firstChild);
    } else {
      parent.addChildrenAfter(firstChild, lastInjectedLibrary);
    }
    lastInjectedLibrary = lastChild;
    injectedLibraries.put(resourceName, lastChild);

    reportChangeToEnclosingScope(parent);
    return lastChild;
  }

  /** Returns the compiler version baked into the jar. */
  @GwtIncompatible("java.util.ResourceBundle")
  public static String getReleaseVersion() {
    ResourceBundle config = ResourceBundle.getBundle(CONFIG_RESOURCE);
    return config.getString("compiler.version");
  }

  /** Returns the compiler date baked into the jar. */
  @GwtIncompatible("java.util.ResourceBundle")
  public static String getReleaseDate() {
    ResourceBundle config = ResourceBundle.getBundle(CONFIG_RESOURCE);
    return config.getString("compiler.date");
  }

  @Override
  void addComments(String filename, List<Comment> comments) {
    if (!getOptions().preservesDetailedSourceInfo()) {
      throw new UnsupportedOperationException(
          "addComments may only be called in IDE mode.");
    }
    commentsPerFile.put(filename, comments);
  }

  @Override
  public List<Comment> getComments(String filename) {
    if (!getOptions().preservesDetailedSourceInfo()) {
      throw new UnsupportedOperationException(
          "getComments may only be called in IDE mode.");
    }
    return commentsPerFile.get(filename);
  }

  @Override
  void setDefaultDefineValues(ImmutableMap<String, Node> values) {
    this.defaultDefineValues = values;
  }

  @Override
  ImmutableMap<String, Node> getDefaultDefineValues() {
    return this.defaultDefineValues;
  }

  @Override
  ModuleLoader getModuleLoader() {
    return moduleLoader;
  }

  private void addFilesToSourceMap(Iterable<? extends SourceFile> files) {
    if (getOptions().sourceMapIncludeSourcesContent && getSourceMap() != null) {
      for (SourceFile file : files) {
        getSourceMap().addSourceFile(file);
      }
    }
  }

  private void renameModules(List<JSModule> newModules, List<JSModule> deserializedModules) {
    if (newModules == null) {
      return;
    }
    if (newModules.size() != deserializedModules.size()) {
      report(JSError.make(INCONSISTENT_MODULE_DEFINITIONS));
      return;
    }
    for (int i = 0; i < deserializedModules.size(); i++) {
      JSModule deserializedModule = deserializedModules.get(i);
      JSModule newModule = newModules.get(i);
      deserializedModule.setName(newModule.getName());
    }
    return;
  }

  void initWebpackMap(ImmutableMap<String, String> inputPathByWebpackId) {
    this.inputPathByWebpackId = inputPathByWebpackId;
  }

  protected CompilerExecutor createCompilerExecutor() {
    return new CompilerExecutor();
  }

  protected CompilerExecutor getCompilerExecutor() {
    return compilerExecutor;
  }

  /**
   * Serializable state of the compiler.
   */
  private static class CompilerState implements Serializable {
    private final Node externAndJsRoot;
    private final Node externsRoot;
    private final Node jsRoot;
    private final FeatureSet featureSet;
    private final List<CompilerInput> externs;
    private final List<CompilerInput> inputs;
    private final Map<InputId, CompilerInput> inputsById;
    private final JSTypeRegistry typeRegistry;
    private final TypeValidator typeValidator;
    private final MostRecentTypechecker mostRecentTypeChecker;
    private final CompilerInput synthesizedExternsInput;
    private final CompilerInput synthesizedExternsInputAtEnd;
    private final Map<String, Node> injectedLibraries;
    private final Node lastInjectedLibrary;
    private final GlobalTypeInfo globalTypeInfo;
    private final boolean hasRegExpGlobalReferences;
    private final LifeCycleStage lifeCycleStage;
    private final Set<String> externProperties;
    private final JSError[] errors;
    private final JSError[] warnings;
    private final JSModuleGraph moduleGraph;
    private final List<JSModule> modules;
    private final int uniqueNameId;
    private final Set<String> exportedNames;
    private final Map<String, Integer> cssNames;
    private final VariableMap variableMap;
    private final VariableMap propertyMap;
    private final VariableMap anonymousFunctionaMap;
    private final FunctionNames functioNames;
    private final VariableMap stringMap;
    private final String idGeneratorMap;
    private final IdGenerator crossModuleIdGenerator;
    private final ImmutableMap<String, Node> defaultDefineValues;
    private final Map<String, Object> annotationMap;
    private final ConcurrentHashMap<String, SourceMapInput> inputSourceMaps;
    private final int changeStamp;

    CompilerState(Compiler compiler) {
      this.externsRoot = checkNotNull(compiler.externsRoot);
      this.jsRoot = checkNotNull(compiler.jsRoot);
      this.externAndJsRoot = checkNotNull(compiler.externAndJsRoot);
      this.featureSet = checkNotNull(compiler.featureSet);
      this.typeRegistry = compiler.typeRegistry;
      this.externs = compiler.externs;
      this.inputs = checkNotNull(compiler.inputs);
      this.inputsById = checkNotNull(compiler.inputsById);
      this.mostRecentTypeChecker = compiler.mostRecentTypechecker;
      this.synthesizedExternsInput = compiler.synthesizedExternsInput;
      this.synthesizedExternsInputAtEnd = compiler.synthesizedExternsInputAtEnd;
      this.injectedLibraries = compiler.injectedLibraries;
      this.lastInjectedLibrary = compiler.lastInjectedLibrary;
      this.globalTypeInfo = compiler.globalTypeInfo;
      this.hasRegExpGlobalReferences = compiler.hasRegExpGlobalReferences;
      this.typeValidator = compiler.typeValidator;
      this.lifeCycleStage = compiler.getLifeCycleStage();
      this.externProperties = compiler.externProperties;
      this.errors = compiler.errorManager.getErrors();
      this.warnings = compiler.errorManager.getWarnings();
      this.moduleGraph = compiler.moduleGraph;
      this.modules = compiler.modules;
      this.uniqueNameId = compiler.uniqueNameId;
      this.exportedNames = compiler.exportedNames;
      this.cssNames = compiler.cssNames;
      this.variableMap = compiler.variableMap;
      this.propertyMap = compiler.propertyMap;
      this.anonymousFunctionaMap = compiler.anonymousFunctionNameMap;
      this.functioNames = compiler.functionNames;
      this.stringMap = compiler.stringMap;
      this.idGeneratorMap = compiler.idGeneratorMap;
      this.crossModuleIdGenerator = compiler.crossModuleIdGenerator;
      this.defaultDefineValues = checkNotNull(compiler.defaultDefineValues);
      this.annotationMap = checkNotNull(compiler.annotationMap);
      this.inputSourceMaps = compiler.inputSourceMaps;
      this.changeStamp = compiler.changeStamp;
    }
  }

  @GwtIncompatible("ObjectOutputStream")
  public void saveState(OutputStream outputStream) throws IOException {
    // Do not close the outputstream, caller is responsible for closing it.
    final ObjectOutputStream objectOutputStream = new ObjectOutputStream(outputStream);
    runInCompilerThread(new Callable<Void>() {
      @Override
      public Void call() throws Exception {
        Tracer tracer = newTracer("serializeCompilerState");
        objectOutputStream.writeObject(new CompilerState(Compiler.this));
        if (typeRegistry != null) {
          typeRegistry.saveContents(objectOutputStream);
        }
        stopTracer(tracer, "serializeCompilerState");
        return null;
      }
    });
  }

  @GwtIncompatible("ObjectInputStream")
  public void restoreState(InputStream inputStream) throws IOException, ClassNotFoundException  {
    initWarningsGuard(options.getWarningsGuard());
    maybeSetTracker();

    List<JSModule> newModules = modules;

    class CompilerObjectInputStream extends ObjectInputStream implements HasCompiler {
      public CompilerObjectInputStream(InputStream in) throws IOException {
        super(in);
      }

      @Override
      public AbstractCompiler getCompiler() {
        return Compiler.this;
      }
    }

    // Do not close the input stream, caller is responsible for closing it.
    final ObjectInputStream objectInputStream = new CompilerObjectInputStream(inputStream);
    CompilerState compilerState =
        runInCompilerThread(
            new Callable<CompilerState>() {
              @Override
              public CompilerState call() throws Exception {
                Tracer tracer = newTracer(PassNames.DESERIALIZE_COMPILER_STATE);
                CompilerState compilerState = (CompilerState) objectInputStream.readObject();
                if (compilerState.typeRegistry != null) {
                  compilerState.typeRegistry.restoreContents(objectInputStream);
                }
                stopTracer(tracer, PassNames.DESERIALIZE_COMPILER_STATE);
                return compilerState;
              }
            });

    featureSet = compilerState.featureSet;
    externs = compilerState.externs;
    inputs = compilerState.inputs;
    inputsById.clear();
    inputsById.putAll(compilerState.inputsById);
    typeRegistry = compilerState.typeRegistry;
    externAndJsRoot = compilerState.externAndJsRoot;
    externsRoot = compilerState.externsRoot;
    jsRoot = compilerState.jsRoot;
    mostRecentTypechecker = compilerState.mostRecentTypeChecker;
    synthesizedExternsInput = compilerState.synthesizedExternsInput;
    synthesizedExternsInputAtEnd = compilerState.synthesizedExternsInputAtEnd;
    injectedLibraries.clear();
    injectedLibraries.putAll(compilerState.injectedLibraries);
    lastInjectedLibrary = compilerState.lastInjectedLibrary;
    globalTypeInfo = compilerState.globalTypeInfo;
    hasRegExpGlobalReferences = compilerState.hasRegExpGlobalReferences;
    typeValidator = compilerState.typeValidator;
    setLifeCycleStage(compilerState.lifeCycleStage);
    externProperties = compilerState.externProperties;
    moduleGraph = compilerState.moduleGraph;
    modules = compilerState.modules;
    uniqueNameId = compilerState.uniqueNameId;
    exportedNames.clear();
    exportedNames.addAll(compilerState.exportedNames);
    cssNames = compilerState.cssNames;
    variableMap = compilerState.variableMap;
    propertyMap = compilerState.propertyMap;
    stringMap = compilerState.stringMap;
    anonymousFunctionNameMap = compilerState.anonymousFunctionaMap;
    idGeneratorMap = compilerState.idGeneratorMap;
    crossModuleIdGenerator = compilerState.crossModuleIdGenerator;
    functionNames = compilerState.functioNames;
    defaultDefineValues = checkNotNull(compilerState.defaultDefineValues);
    annotationMap = checkNotNull(compilerState.annotationMap);
    inputSourceMaps = compilerState.inputSourceMaps;
    changeStamp = compilerState.changeStamp;

    // Reapply module names to deserialized modules
    renameModules(newModules, modules);

    // restore errors.
    if (compilerState.errors != null) {
      for (JSError error : compilerState.errors) {
        report(CheckLevel.ERROR, error);
      }
    }
    if (compilerState.warnings != null) {
      for (JSError warning : compilerState.warnings) {
        report(CheckLevel.WARNING, warning);
      }
    }
    if (tracker != null) {
      tracker.updateAfterDeserialize(jsRoot);
    }
  }

  public void resetCompilerInput() {
    for (JSModule module : this.modules) {
      for (CompilerInput input : module.getInputs()) {
        input.reset();
      }
    }
  }

  /**
   * Returns the module type for the provided namespace.
   */
  @Override
  @Nullable
  CompilerInput.ModuleType getModuleTypeByName(String moduleName) {
    return moduleTypesByName.get(moduleName);
  }
}<|MERGE_RESOLUTION|>--- conflicted
+++ resolved
@@ -2031,25 +2031,6 @@
     return orderedInputs;
   }
 
-<<<<<<< HEAD
-  private void forceInputToPathBasedModule(
-      CompilerInput input, boolean supportEs6Modules, boolean supportCommonJSModules) {
-
-    if (supportEs6Modules
-        && !(supportCommonJSModules
-            && getOptions().getModuleResolutionMode() == ModuleLoader.ResolutionMode.WEBPACK)) {
-      FindModuleDependencies findDeps =
-          new FindModuleDependencies(this, supportEs6Modules, supportCommonJSModules);
-      findDeps.convertToEs6Module(input.getAstRoot(this));
-      input.setJsModuleType(CompilerInput.ModuleType.ES6);
-    } else if (supportCommonJSModules) {
-      new ProcessCommonJSModules(this).process(null, input.getAstRoot(this), true);
-      input.setJsModuleType(CompilerInput.ModuleType.COMMONJS);
-    }
-  }
-
-=======
->>>>>>> 9768da17
   /**
    * Hoists inputs with the @externs annotation into the externs list.
    */
